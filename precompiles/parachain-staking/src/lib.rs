--- conflicted
+++ resolved
@@ -128,107 +128,100 @@
 
 		// Return early if storage getter; return (origin, call) if dispatchable
 		let (origin, call) = match selector {
-<<<<<<< HEAD
-			// constants
-			Action::MinNomination => return Self::min_nomination(gasometer),
-			// storage getters
+			// DEPRECATED
+			Action::MinNomination => return Self::min_delegation(gasometer),
+			Action::MinDelegation => return Self::min_delegation(gasometer),
 			Action::Points => return Self::points(input, gasometer),
 			Action::CandidateCount => return Self::candidate_count(gasometer),
+			// DEPRECATED
 			Action::CollatorNominationCount => {
-				return Self::collator_nomination_count(input, gasometer)
-=======
-			// DEPRECATED
-			Action::MinNomination => return Self::min_delegation(target_gas),
-			Action::MinDelegation => return Self::min_delegation(target_gas),
-			Action::Points => return Self::points(input, target_gas),
-			Action::CandidateCount => return Self::candidate_count(target_gas),
-			// DEPRECATED
-			Action::CollatorNominationCount => {
-				return Self::candidate_delegation_count(input, target_gas)
->>>>>>> dfe363ba
+				return Self::candidate_delegation_count(input, gasometer)
 			}
 			// DEPRECATED
 			Action::NominatorNominationCount => {
-<<<<<<< HEAD
-				return Self::nominator_nomination_count(input, gasometer)
-			}
-			// role verifiers
-			Action::IsNominator => return Self::is_nominator(input, gasometer),
+				return Self::delegator_delegation_count(input, gasometer)
+			}
+			Action::CandidateDelegationCount => {
+				return Self::candidate_delegation_count(input, gasometer)
+			}
+			Action::DelegatorDelegationCount => {
+				return Self::delegator_delegation_count(input, gasometer)
+			}
+			// DEPRECATED
+			Action::IsNominator => return Self::is_delegator(input, gasometer),
+			Action::IsDelegator => return Self::is_delegator(input, gasometer),
 			Action::IsCandidate => return Self::is_candidate(input, gasometer),
 			Action::IsSelectedCandidate => return Self::is_selected_candidate(input, gasometer),
 			// runtime methods (dispatchables)
 			Action::JoinCandidates => Self::join_candidates(input, gasometer, context)?,
-			Action::LeaveCandidates => Self::leave_candidates(input, gasometer, context)?,
+			// DEPRECATED
+			Action::LeaveCandidates => Self::schedule_leave_candidates(input, gasometer, context)?,
+			Action::ScheduleLeaveCandidates => {
+				Self::schedule_leave_candidates(input, gasometer, context)?
+			}
+			Action::ExecuteLeaveCandidates => {
+				Self::execute_leave_candidates(input, gasometer, context)?
+			}
+			Action::CancelLeaveCandidates => {
+				Self::cancel_leave_candidates(input, gasometer, context)?
+			}
 			Action::GoOffline => Self::go_offline(context)?,
 			Action::GoOnline => Self::go_online(context)?,
-			Action::CandidateBondLess => Self::candidate_bond_less(input, gasometer, context)?,
-			Action::CandidateBondMore => Self::candidate_bond_more(input, gasometer, context)?,
-			Action::Nominate => Self::nominate(input, gasometer, context)?,
-			Action::LeaveNominators => Self::leave_nominators(input, gasometer, context)?,
-			Action::RevokeNomination => Self::revoke_nomination(input, gasometer, context)?,
-			Action::NominatorBondLess => Self::nominator_bond_less(input, gasometer, context)?,
-			Action::NominatorBondMore => Self::nominator_bond_more(input, gasometer, context)?,
-=======
-				return Self::delegator_delegation_count(input, target_gas)
-			}
-			Action::CandidateDelegationCount => {
-				return Self::candidate_delegation_count(input, target_gas)
-			}
-			Action::DelegatorDelegationCount => {
-				return Self::delegator_delegation_count(input, target_gas)
-			}
-			// DEPRECATED
-			Action::IsNominator => return Self::is_delegator(input, target_gas),
-			Action::IsDelegator => return Self::is_delegator(input, target_gas),
-			Action::IsCandidate => return Self::is_candidate(input, target_gas),
-			Action::IsSelectedCandidate => return Self::is_selected_candidate(input, target_gas),
-			// runtime methods (dispatchables)
-			Action::JoinCandidates => Self::join_candidates(input, context)?,
-			// DEPRECATED
-			Action::LeaveCandidates => Self::schedule_leave_candidates(input, context)?,
-			Action::ScheduleLeaveCandidates => Self::schedule_leave_candidates(input, context)?,
-			Action::ExecuteLeaveCandidates => Self::execute_leave_candidates(input, context)?,
-			Action::CancelLeaveCandidates => Self::cancel_leave_candidates(input, context)?,
-			Action::GoOffline => Self::go_offline(context)?,
-			Action::GoOnline => Self::go_online(context)?,
-			// DEPRECATED
-			Action::CandidateBondLess => Self::schedule_candidate_bond_less(input, context)?,
+			// DEPRECATED
+			Action::CandidateBondLess => {
+				Self::schedule_candidate_bond_less(input, gasometer, context)?
+			}
 			Action::ScheduleCandidateBondLess => {
-				Self::schedule_candidate_bond_less(input, context)?
-			}
-			// DEPRECATED
-			Action::CandidateBondMore => Self::schedule_candidate_bond_more(input, context)?,
+				Self::schedule_candidate_bond_less(input, gasometer, context)?
+			}
+			// DEPRECATED
+			Action::CandidateBondMore => {
+				Self::schedule_candidate_bond_more(input, gasometer, context)?
+			}
 			Action::ScheduleCandidateBondMore => {
-				Self::schedule_candidate_bond_more(input, context)?
+				Self::schedule_candidate_bond_more(input, gasometer, context)?
 			}
 			Action::ExecuteCandidateBondRequest => {
-				Self::execute_candidate_bond_request(input, context)?
+				Self::execute_candidate_bond_request(input, gasometer, context)?
 			}
 			Action::CancelCandidateBondRequest => Self::cancel_candidate_bond_request(context)?,
 			// DEPRECATED
-			Action::Nominate => Self::delegate(input, context)?,
-			Action::Delegate => Self::delegate(input, context)?,
+			Action::Nominate => Self::delegate(input, gasometer, context)?,
+			Action::Delegate => Self::delegate(input, gasometer, context)?,
 			// DEPRECATED
 			Action::LeaveNominators => Self::schedule_leave_delegators(context)?,
 			Action::ScheduleLeaveDelegators => Self::schedule_leave_delegators(context)?,
-			Action::ExecuteLeaveDelegators => Self::execute_leave_delegators(input, context)?,
+			Action::ExecuteLeaveDelegators => {
+				Self::execute_leave_delegators(input, gasometer, context)?
+			}
 			Action::CancelLeaveDelegators => Self::cancel_leave_delegators(context)?,
 			// DEPRECATED
-			Action::RevokeNomination => Self::schedule_revoke_delegation(input, context)?,
-			Action::ScheduleRevokeDelegation => Self::schedule_revoke_delegation(input, context)?,
-			// DEPRECATED
-			Action::NominatorBondLess => Self::schedule_delegator_bond_less(input, context)?,
+			Action::RevokeNomination => {
+				Self::schedule_revoke_delegation(input, gasometer, context)?
+			}
+			Action::ScheduleRevokeDelegation => {
+				Self::schedule_revoke_delegation(input, gasometer, context)?
+			}
+			// DEPRECATED
+			Action::NominatorBondLess => {
+				Self::schedule_delegator_bond_less(input, gasometer, context)?
+			}
 			Action::ScheduleDelegatorBondLess => {
-				Self::schedule_delegator_bond_less(input, context)?
-			}
-			// DEPRECATED
-			Action::NominatorBondMore => Self::schedule_delegator_bond_more(input, context)?,
+				Self::schedule_delegator_bond_less(input, gasometer, context)?
+			}
+			// DEPRECATED
+			Action::NominatorBondMore => {
+				Self::schedule_delegator_bond_more(input, gasometer, context)?
+			}
 			Action::ScheduleDelegatorBondMore => {
-				Self::schedule_delegator_bond_more(input, context)?
-			}
-			Action::ExecuteDelegationRequest => Self::execute_delegation_request(input, context)?,
-			Action::CancelDelegationRequest => Self::cancel_delegation_request(input, context)?,
->>>>>>> dfe363ba
+				Self::schedule_delegator_bond_more(input, gasometer, context)?
+			}
+			Action::ExecuteDelegationRequest => {
+				Self::execute_delegation_request(input, gasometer, context)?
+			}
+			Action::CancelDelegationRequest => {
+				Self::cancel_delegation_request(input, gasometer, context)?
+			}
 		};
 
 		// Dispatch call (if enough gas).
@@ -253,13 +246,7 @@
 {
 	// Constants
 
-<<<<<<< HEAD
-	fn min_nomination(gasometer: &mut Gasometer) -> EvmResult<PrecompileOutput> {
-=======
-	fn min_delegation(target_gas: Option<u64>) -> Result<PrecompileOutput, ExitError> {
-		let mut gasometer = Gasometer::new(target_gas);
-
->>>>>>> dfe363ba
+	fn min_delegation(gasometer: &mut Gasometer) -> EvmResult<PrecompileOutput> {
 		// Fetch info.
 		gasometer.record_cost(RuntimeHelper::<Runtime>::db_read_gas_cost())?;
 		let min_nomination: u128 = <<Runtime as parachain_staking::Config>::MinDelegation as Get<
@@ -313,19 +300,10 @@
 		})
 	}
 
-<<<<<<< HEAD
-	fn collator_nomination_count(
+	fn candidate_delegation_count(
 		input: &mut EvmDataReader,
 		gasometer: &mut Gasometer,
 	) -> EvmResult<PrecompileOutput> {
-=======
-	fn candidate_delegation_count(
-		mut input: EvmDataReader,
-		target_gas: Option<u64>,
-	) -> Result<PrecompileOutput, ExitError> {
-		let mut gasometer = Gasometer::new(target_gas);
-
->>>>>>> dfe363ba
 		// Read input.
 		input.expect_arguments(gasometer, 1)?;
 		let address = input.read::<Address>(gasometer)?.0;
@@ -361,19 +339,10 @@
 		})
 	}
 
-<<<<<<< HEAD
-	fn nominator_nomination_count(
+	fn delegator_delegation_count(
 		input: &mut EvmDataReader,
 		gasometer: &mut Gasometer,
 	) -> EvmResult<PrecompileOutput> {
-=======
-	fn delegator_delegation_count(
-		mut input: EvmDataReader,
-		target_gas: Option<u64>,
-	) -> Result<PrecompileOutput, ExitError> {
-		let mut gasometer = Gasometer::new(target_gas);
-
->>>>>>> dfe363ba
 		// Read input.
 		input.expect_arguments(gasometer, 1)?;
 		let address = input.read::<Address>(gasometer)?.0;
@@ -412,19 +381,10 @@
 
 	// Role Verifiers
 
-<<<<<<< HEAD
-	fn is_nominator(
+	fn is_delegator(
 		input: &mut EvmDataReader,
 		gasometer: &mut Gasometer,
 	) -> EvmResult<PrecompileOutput> {
-=======
-	fn is_delegator(
-		mut input: EvmDataReader,
-		target_gas: Option<u64>,
-	) -> Result<PrecompileOutput, ExitError> {
-		let mut gasometer = Gasometer::new(target_gas);
-
->>>>>>> dfe363ba
 		// Read input.
 		input.expect_arguments(gasometer, 1)?;
 		let address = input.read::<Address>(gasometer)?.0;
@@ -513,24 +473,17 @@
 		Ok((Some(origin).into(), call))
 	}
 
-<<<<<<< HEAD
-	fn leave_candidates(
-		input: &mut EvmDataReader,
-		gasometer: &mut Gasometer,
-=======
 	fn schedule_leave_candidates(
-		mut input: EvmDataReader,
-		context: &Context,
-	) -> Result<
-		(
-			<Runtime::Call as Dispatchable>::Origin,
-			parachain_staking::Call<Runtime>,
-		),
-		ExitError,
-	> {
-		// Read input.
-		input.expect_arguments(1)?;
-		let candidate_count = input.read()?;
+		input: &mut EvmDataReader,
+		gasometer: &mut Gasometer,
+		context: &Context,
+	) -> EvmResult<(
+		<Runtime::Call as Dispatchable>::Origin,
+		parachain_staking::Call<Runtime>,
+	)> {
+		// Read input.
+		input.expect_arguments(gasometer, 1)?;
+		let candidate_count = input.read(gasometer)?;
 
 		// Build call with origin.
 		let origin = Runtime::AddressMapping::into_account_id(context.caller);
@@ -542,18 +495,17 @@
 	}
 
 	fn execute_leave_candidates(
-		mut input: EvmDataReader,
-		context: &Context,
-	) -> Result<
-		(
-			<Runtime::Call as Dispatchable>::Origin,
-			parachain_staking::Call<Runtime>,
-		),
-		ExitError,
-	> {
-		// Read input.
-		input.expect_arguments(1)?;
-		let candidate = Runtime::AddressMapping::into_account_id(input.read::<Address>()?.0);
+		input: &mut EvmDataReader,
+		gasometer: &mut Gasometer,
+		context: &Context,
+	) -> EvmResult<(
+		<Runtime::Call as Dispatchable>::Origin,
+		parachain_staking::Call<Runtime>,
+	)> {
+		// Read input.
+		input.expect_arguments(gasometer, 1)?;
+		let candidate = input.read::<Address>(gasometer)?.0;
+		let candidate = Runtime::AddressMapping::into_account_id(candidate);
 
 		// Build call with origin.
 		let origin = Runtime::AddressMapping::into_account_id(context.caller);
@@ -564,8 +516,8 @@
 	}
 
 	fn cancel_leave_candidates(
-		mut input: EvmDataReader,
->>>>>>> dfe363ba
+		input: &mut EvmDataReader,
+		gasometer: &mut Gasometer,
 		context: &Context,
 	) -> EvmResult<(
 		<Runtime::Call as Dispatchable>::Origin,
@@ -611,14 +563,9 @@
 		Ok((Some(origin).into(), call))
 	}
 
-<<<<<<< HEAD
-	fn candidate_bond_more(
-		input: &mut EvmDataReader,
-		gasometer: &mut Gasometer,
-=======
 	fn schedule_candidate_bond_more(
-		mut input: EvmDataReader,
->>>>>>> dfe363ba
+		input: &mut EvmDataReader,
+		gasometer: &mut Gasometer,
 		context: &Context,
 	) -> EvmResult<(
 		<Runtime::Call as Dispatchable>::Origin,
@@ -636,14 +583,9 @@
 		Ok((Some(origin).into(), call))
 	}
 
-<<<<<<< HEAD
-	fn candidate_bond_less(
-		input: &mut EvmDataReader,
-		gasometer: &mut Gasometer,
-=======
 	fn schedule_candidate_bond_less(
-		mut input: EvmDataReader,
->>>>>>> dfe363ba
+		input: &mut EvmDataReader,
+		gasometer: &mut Gasometer,
 		context: &Context,
 	) -> EvmResult<(
 		<Runtime::Call as Dispatchable>::Origin,
@@ -662,18 +604,17 @@
 	}
 
 	fn execute_candidate_bond_request(
-		mut input: EvmDataReader,
-		context: &Context,
-	) -> Result<
-		(
-			<Runtime::Call as Dispatchable>::Origin,
-			parachain_staking::Call<Runtime>,
-		),
-		ExitError,
-	> {
-		// Read input.
-		input.expect_arguments(1)?;
-		let candidate = Runtime::AddressMapping::into_account_id(input.read::<Address>()?.0);
+		input: &mut EvmDataReader,
+		gasometer: &mut Gasometer,
+		context: &Context,
+	) -> EvmResult<(
+		<Runtime::Call as Dispatchable>::Origin,
+		parachain_staking::Call<Runtime>,
+	)> {
+		// Read input.
+		input.expect_arguments(gasometer, 1)?;
+		let candidate = input.read::<Address>(gasometer)?.0;
+		let candidate = Runtime::AddressMapping::into_account_id(candidate);
 
 		// Build call with origin.
 		let origin = Runtime::AddressMapping::into_account_id(context.caller);
@@ -685,13 +626,10 @@
 
 	fn cancel_candidate_bond_request(
 		context: &Context,
-	) -> Result<
-		(
-			<Runtime::Call as Dispatchable>::Origin,
-			parachain_staking::Call<Runtime>,
-		),
-		ExitError,
-	> {
+	) -> EvmResult<(
+		<Runtime::Call as Dispatchable>::Origin,
+		parachain_staking::Call<Runtime>,
+	)> {
 		// Build call with origin.
 		let origin = Runtime::AddressMapping::into_account_id(context.caller);
 		let call = parachain_staking::Call::<Runtime>::cancel_candidate_bond_request {};
@@ -700,34 +638,21 @@
 		Ok((Some(origin).into(), call))
 	}
 
-<<<<<<< HEAD
-	fn nominate(
-		input: &mut EvmDataReader,
-		gasometer: &mut Gasometer,
-=======
 	fn delegate(
-		mut input: EvmDataReader,
->>>>>>> dfe363ba
-		context: &Context,
-	) -> EvmResult<(
-		<Runtime::Call as Dispatchable>::Origin,
-		parachain_staking::Call<Runtime>,
-	)> {
-		// Read input.
-<<<<<<< HEAD
+		input: &mut EvmDataReader,
+		gasometer: &mut Gasometer,
+		context: &Context,
+	) -> EvmResult<(
+		<Runtime::Call as Dispatchable>::Origin,
+		parachain_staking::Call<Runtime>,
+	)> {
+		// Read input.
 		input.expect_arguments(gasometer, 4)?;
 		let collator = input.read::<Address>(gasometer)?.0;
 		let collator = Runtime::AddressMapping::into_account_id(collator);
 		let amount: BalanceOf<Runtime> = input.read(gasometer)?;
-		let collator_nominator_count = input.read(gasometer)?;
-		let nomination_count = input.read(gasometer)?;
-=======
-		input.expect_arguments(4)?;
-		let collator = Runtime::AddressMapping::into_account_id(input.read::<Address>()?.0);
-		let amount: BalanceOf<Runtime> = input.read()?;
-		let candidate_delegation_count = input.read()?;
-		let delegation_count = input.read()?;
->>>>>>> dfe363ba
+		let candidate_delegation_count = input.read(gasometer)?;
+		let delegation_count = input.read(gasometer)?;
 
 		// Build call with origin.
 		let origin = Runtime::AddressMapping::into_account_id(context.caller);
@@ -742,20 +667,12 @@
 		Ok((Some(origin).into(), call))
 	}
 
-<<<<<<< HEAD
-	fn leave_nominators(
-		input: &mut EvmDataReader,
-		gasometer: &mut Gasometer,
-=======
 	fn schedule_leave_delegators(
 		context: &Context,
-	) -> Result<
-		(
-			<Runtime::Call as Dispatchable>::Origin,
-			parachain_staking::Call<Runtime>,
-		),
-		ExitError,
-	> {
+	) -> EvmResult<(
+		<Runtime::Call as Dispatchable>::Origin,
+		parachain_staking::Call<Runtime>,
+	)> {
 		// Build call with origin.
 		let origin = Runtime::AddressMapping::into_account_id(context.caller);
 		let call = parachain_staking::Call::<Runtime>::schedule_leave_delegators {};
@@ -765,22 +682,18 @@
 	}
 
 	fn execute_leave_delegators(
-		mut input: EvmDataReader,
->>>>>>> dfe363ba
-		context: &Context,
-	) -> EvmResult<(
-		<Runtime::Call as Dispatchable>::Origin,
-		parachain_staking::Call<Runtime>,
-	)> {
-		// Read input.
-<<<<<<< HEAD
-		input.expect_arguments(gasometer, 1)?;
-		let nomination_count = input.read(gasometer)?;
-=======
-		input.expect_arguments(2)?;
-		let delegator = Runtime::AddressMapping::into_account_id(input.read::<Address>()?.0);
-		let delegation_count = input.read()?;
->>>>>>> dfe363ba
+		input: &mut EvmDataReader,
+		gasometer: &mut Gasometer,
+		context: &Context,
+	) -> EvmResult<(
+		<Runtime::Call as Dispatchable>::Origin,
+		parachain_staking::Call<Runtime>,
+	)> {
+		// Read input.
+		input.expect_arguments(gasometer, 2)?;
+		let delegator = input.read::<Address>(gasometer)?.0;
+		let delegator = Runtime::AddressMapping::into_account_id(delegator);
+		let delegation_count = input.read(gasometer)?;
 
 		// Build call with origin.
 		let origin = Runtime::AddressMapping::into_account_id(context.caller);
@@ -793,20 +706,12 @@
 		Ok((Some(origin).into(), call))
 	}
 
-<<<<<<< HEAD
-	fn revoke_nomination(
-		input: &mut EvmDataReader,
-		gasometer: &mut Gasometer,
-=======
 	fn cancel_leave_delegators(
 		context: &Context,
-	) -> Result<
-		(
-			<Runtime::Call as Dispatchable>::Origin,
-			parachain_staking::Call<Runtime>,
-		),
-		ExitError,
-	> {
+	) -> EvmResult<(
+		<Runtime::Call as Dispatchable>::Origin,
+		parachain_staking::Call<Runtime>,
+	)> {
 		// Build call with origin.
 		let origin = Runtime::AddressMapping::into_account_id(context.caller);
 		let call = parachain_staking::Call::<Runtime>::cancel_leave_delegators {};
@@ -816,8 +721,8 @@
 	}
 
 	fn schedule_revoke_delegation(
-		mut input: EvmDataReader,
->>>>>>> dfe363ba
+		input: &mut EvmDataReader,
+		gasometer: &mut Gasometer,
 		context: &Context,
 	) -> EvmResult<(
 		<Runtime::Call as Dispatchable>::Origin,
@@ -836,14 +741,9 @@
 		Ok((Some(origin).into(), call))
 	}
 
-<<<<<<< HEAD
-	fn nominator_bond_more(
-		input: &mut EvmDataReader,
-		gasometer: &mut Gasometer,
-=======
 	fn schedule_delegator_bond_more(
-		mut input: EvmDataReader,
->>>>>>> dfe363ba
+		input: &mut EvmDataReader,
+		gasometer: &mut Gasometer,
 		context: &Context,
 	) -> EvmResult<(
 		<Runtime::Call as Dispatchable>::Origin,
@@ -864,14 +764,9 @@
 		Ok((Some(origin).into(), call))
 	}
 
-<<<<<<< HEAD
-	fn nominator_bond_less(
-		input: &mut EvmDataReader,
-		gasometer: &mut Gasometer,
-=======
 	fn schedule_delegator_bond_less(
-		mut input: EvmDataReader,
->>>>>>> dfe363ba
+		input: &mut EvmDataReader,
+		gasometer: &mut Gasometer,
 		context: &Context,
 	) -> EvmResult<(
 		<Runtime::Call as Dispatchable>::Origin,
@@ -893,19 +788,19 @@
 	}
 
 	fn execute_delegation_request(
-		mut input: EvmDataReader,
-		context: &Context,
-	) -> Result<
-		(
-			<Runtime::Call as Dispatchable>::Origin,
-			parachain_staking::Call<Runtime>,
-		),
-		ExitError,
-	> {
-		// Read input.
-		input.expect_arguments(2)?;
-		let delegator = Runtime::AddressMapping::into_account_id(input.read::<Address>()?.0);
-		let candidate = Runtime::AddressMapping::into_account_id(input.read::<Address>()?.0);
+		input: &mut EvmDataReader,
+		gasometer: &mut Gasometer,
+		context: &Context,
+	) -> EvmResult<(
+		<Runtime::Call as Dispatchable>::Origin,
+		parachain_staking::Call<Runtime>,
+	)> {
+		// Read input.
+		input.expect_arguments(gasometer, 2)?;
+		let delegator = input.read::<Address>(gasometer)?.0;
+		let delegator = Runtime::AddressMapping::into_account_id(delegator);
+		let candidate = input.read::<Address>(gasometer)?.0;
+		let candidate = Runtime::AddressMapping::into_account_id(candidate);
 
 		// Build call with origin.
 		let origin = Runtime::AddressMapping::into_account_id(context.caller);
@@ -919,18 +814,17 @@
 	}
 
 	fn cancel_delegation_request(
-		mut input: EvmDataReader,
-		context: &Context,
-	) -> Result<
-		(
-			<Runtime::Call as Dispatchable>::Origin,
-			parachain_staking::Call<Runtime>,
-		),
-		ExitError,
-	> {
-		// Read input.
-		input.expect_arguments(1)?;
-		let candidate = Runtime::AddressMapping::into_account_id(input.read::<Address>()?.0);
+		input: &mut EvmDataReader,
+		gasometer: &mut Gasometer,
+		context: &Context,
+	) -> EvmResult<(
+		<Runtime::Call as Dispatchable>::Origin,
+		parachain_staking::Call<Runtime>,
+	)> {
+		// Read input.
+		input.expect_arguments(gasometer, 1)?;
+		let candidate = input.read::<Address>(gasometer)?.0;
+		let candidate = Runtime::AddressMapping::into_account_id(candidate);
 
 		// Build call with origin.
 		let origin = Runtime::AddressMapping::into_account_id(context.caller);
