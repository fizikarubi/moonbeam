// Copyright 2019-2021 PureStake Inc.
// This file is part of Moonbeam.

// Moonbeam is free software: you can redistribute it and/or modify
// it under the terms of the GNU General Public License as published by
// the Free Software Foundation, either version 3 of the License, or
// (at your option) any later version.

// Moonbeam is distributed in the hope that it will be useful,
// but WITHOUT ANY WARRANTY; without even the implied warranty of
// MERCHANTABILITY or FITNESS FOR A PARTICULAR PURPOSE.  See the
// GNU General Public License for more details.

// You should have received a copy of the GNU General Public License
// along with Moonbeam.  If not, see <http://www.gnu.org/licenses/>.

//! Precompile to call parachain-staking runtime methods via the EVM

#![cfg_attr(not(feature = "std"), no_std)]
#![cfg_attr(test, feature(assert_matches))]

#[cfg(test)]
mod mock;
#[cfg(test)]
mod tests;

use fp_evm::{Context, ExitSucceed, PrecompileOutput};
use frame_support::dispatch::{Dispatchable, GetDispatchInfo, PostDispatchInfo};
use frame_support::traits::{Currency, Get};
use pallet_evm::AddressMapping;
use pallet_evm::Precompile;
use precompile_utils::{
	Address, EvmData, EvmDataReader, EvmDataWriter, EvmResult, Gasometer, RuntimeHelper,
};
use sp_std::convert::TryInto;
use sp_std::fmt::Debug;
use sp_std::marker::PhantomData;
use sp_std::vec;

type BalanceOf<Runtime> = <<Runtime as parachain_staking::Config>::Currency as Currency<
	<Runtime as frame_system::Config>::AccountId,
>>::Balance;

#[precompile_utils::generate_function_selector]
#[derive(Debug, PartialEq)]
enum Action {
	// DEPRECATED
	MinNomination = "min_nomination()",
	MinDelegation = "min_delegation()",
	Points = "points(uint256)",
	CandidateCount = "candidate_count()",
	// DEPRECATED
	CollatorNominationCount = "collator_nomination_count(address)",
	// DEPRECATED
	NominatorNominationCount = "nominator_nomination_count(address)",
	CandidateDelegationCount = "candidate_delegation_count(address)",
	DelegatorDelegationCount = "delegator_delegation_count(address)",
	// DEPRECATED
	IsNominator = "is_nominator(address)",
	IsDelegator = "is_delegator(address)",
	IsCandidate = "is_candidate(address)",
	IsSelectedCandidate = "is_selected_candidate(address)",
	JoinCandidates = "join_candidates(uint256,uint256)",
	// DEPRECATED
	LeaveCandidates = "leave_candidates(uint256)",
	ScheduleLeaveCandidates = "schedule_leave_candidates(uint256)",
	ExecuteLeaveCandidates = "execute_leave_candidates(address)",
	CancelLeaveCandidates = "cancel_leave_candidates(uint256)",
	GoOffline = "go_offline()",
	GoOnline = "go_online()",
	// DEPRECATED
	CandidateBondLess = "candidate_bond_less(uint256)",
	ScheduleCandidateBondLess = "schedule_candidate_bond_less(uint256)",
	CandidateBondMore = "candidate_bond_more(uint256)",
	ExecuteCandidateBondLess = "execute_candidate_bond_less(address)",
	CancelCandidateBondLess = "cancel_candidate_bond_less()",
	// DEPRECATED
	Nominate = "nominate(address,uint256,uint256,uint256)",
	Delegate = "delegate(address,uint256,uint256,uint256)",
	// DEPRECATED
	LeaveNominators = "leave_nominators(uint256)",
	ScheduleLeaveDelegators = "schedule_leave_delegators()",
	ExecuteLeaveDelegators = "execute_leave_delegators(address,uint256)",
	CancelLeaveDelegators = "cancel_leave_delegators()",
	// DEPRECATED
	RevokeNomination = "revoke_nomination(address)",
	ScheduleRevokeDelegation = "schedule_revoke_delegation(address)",
	// DEPRECATED
	NominatorBondLess = "nominator_bond_less(address,uint256)",
	ScheduleDelegatorBondLess = "schedule_delegator_bond_less(address,uint256)",
	// DEPRECATED
	NominatorBondMore = "nominator_bond_more(address,uint256)",
	DelegatorBondMore = "delegator_bond_more(address,uint256)",
	ExecuteDelegationRequest = "execute_delegation_request(address,address)",
	CancelDelegationRequest = "cancel_delegation_request(address)",
}

/// A precompile to wrap the functionality from parachain_staking.
///
/// EXAMPLE USECASE:
/// A simple example usecase is a contract that allows donors to donate, and stakes all the funds
/// toward one fixed address chosen by the deployer.
/// Such a contract could be deployed by a collator candidate, and the deploy address distributed to
/// supporters who want to donate toward a perpetual nomination fund.
pub struct ParachainStakingWrapper<Runtime>(PhantomData<Runtime>);

impl<Runtime> Precompile for ParachainStakingWrapper<Runtime>
where
	Runtime: parachain_staking::Config + pallet_evm::Config,
	BalanceOf<Runtime>: EvmData,
	Runtime::Call: Dispatchable<PostInfo = PostDispatchInfo> + GetDispatchInfo,
	<Runtime::Call as Dispatchable>::Origin: From<Option<Runtime::AccountId>>,
	Runtime::Call: From<parachain_staking::Call<Runtime>>,
{
	fn execute(
		input: &[u8],
		target_gas: Option<u64>,
		context: &Context,
		_is_static: bool,
	) -> EvmResult<PrecompileOutput> {
		let mut gasometer = Gasometer::new(target_gas);
		let gasometer = &mut gasometer;

		let (mut input, selector) = EvmDataReader::new_with_selector(gasometer, input)?;
		let input = &mut input;

		// Return early if storage getter; return (origin, call) if dispatchable
		let (origin, call) = match selector {
			// DEPRECATED
			Action::MinNomination => return Self::min_delegation(gasometer),
			Action::MinDelegation => return Self::min_delegation(gasometer),
			Action::Points => return Self::points(input, gasometer),
			Action::CandidateCount => return Self::candidate_count(gasometer),
			// DEPRECATED
			Action::CollatorNominationCount => {
				return Self::candidate_delegation_count(input, gasometer)
			}
			// DEPRECATED
			Action::NominatorNominationCount => {
				return Self::delegator_delegation_count(input, gasometer)
			}
			Action::CandidateDelegationCount => {
				return Self::candidate_delegation_count(input, gasometer)
			}
			Action::DelegatorDelegationCount => {
				return Self::delegator_delegation_count(input, gasometer)
			}
			// DEPRECATED
			Action::IsNominator => return Self::is_delegator(input, gasometer),
			Action::IsDelegator => return Self::is_delegator(input, gasometer),
			Action::IsCandidate => return Self::is_candidate(input, gasometer),
			Action::IsSelectedCandidate => return Self::is_selected_candidate(input, gasometer),
			// runtime methods (dispatchables)
			Action::JoinCandidates => Self::join_candidates(input, gasometer, context)?,
			// DEPRECATED
			Action::LeaveCandidates => Self::schedule_leave_candidates(input, gasometer, context)?,
			Action::ScheduleLeaveCandidates => {
				Self::schedule_leave_candidates(input, gasometer, context)?
			}
			Action::ExecuteLeaveCandidates => {
				Self::execute_leave_candidates(input, gasometer, context)?
			}
			Action::CancelLeaveCandidates => {
				Self::cancel_leave_candidates(input, gasometer, context)?
			}
			Action::GoOffline => Self::go_offline(context)?,
			Action::GoOnline => Self::go_online(context)?,
			// DEPRECATED
			Action::CandidateBondLess => {
				Self::schedule_candidate_bond_less(input, gasometer, context)?
			}
			Action::ScheduleCandidateBondLess => {
				Self::schedule_candidate_bond_less(input, gasometer, context)?
			}
<<<<<<< HEAD
			// DEPRECATED
			Action::CandidateBondMore => {
				Self::schedule_candidate_bond_more(input, gasometer, context)?
			}
			Action::ScheduleCandidateBondMore => {
				Self::schedule_candidate_bond_more(input, gasometer, context)?
			}
			Action::ExecuteCandidateBondRequest => {
				Self::execute_candidate_bond_request(input, gasometer, context)?
			}
			Action::CancelCandidateBondRequest => Self::cancel_candidate_bond_request(context)?,
=======
			Action::CandidateBondMore => Self::candidate_bond_more(input, context)?,
			Action::ExecuteCandidateBondLess => Self::execute_candidate_bond_less(input, context)?,
			Action::CancelCandidateBondLess => Self::cancel_candidate_bond_less(context)?,
>>>>>>> 11b516bf
			// DEPRECATED
			Action::Nominate => Self::delegate(input, gasometer, context)?,
			Action::Delegate => Self::delegate(input, gasometer, context)?,
			// DEPRECATED
			Action::LeaveNominators => Self::schedule_leave_delegators(context)?,
			Action::ScheduleLeaveDelegators => Self::schedule_leave_delegators(context)?,
			Action::ExecuteLeaveDelegators => {
				Self::execute_leave_delegators(input, gasometer, context)?
			}
			Action::CancelLeaveDelegators => Self::cancel_leave_delegators(context)?,
			// DEPRECATED
			Action::RevokeNomination => {
				Self::schedule_revoke_delegation(input, gasometer, context)?
			}
			Action::ScheduleRevokeDelegation => {
				Self::schedule_revoke_delegation(input, gasometer, context)?
			}
			// DEPRECATED
			Action::NominatorBondLess => {
				Self::schedule_delegator_bond_less(input, gasometer, context)?
			}
			Action::ScheduleDelegatorBondLess => {
				Self::schedule_delegator_bond_less(input, gasometer, context)?
			}
			// DEPRECATED
<<<<<<< HEAD
			Action::NominatorBondMore => {
				Self::schedule_delegator_bond_more(input, gasometer, context)?
			}
			Action::ScheduleDelegatorBondMore => {
				Self::schedule_delegator_bond_more(input, gasometer, context)?
			}
			Action::ExecuteDelegationRequest => {
				Self::execute_delegation_request(input, gasometer, context)?
			}
			Action::CancelDelegationRequest => {
				Self::cancel_delegation_request(input, gasometer, context)?
			}
=======
			Action::NominatorBondMore => Self::delegator_bond_more(input, context)?,
			Action::DelegatorBondMore => Self::delegator_bond_more(input, context)?,
			Action::ExecuteDelegationRequest => Self::execute_delegation_request(input, context)?,
			Action::CancelDelegationRequest => Self::cancel_delegation_request(input, context)?,
>>>>>>> 11b516bf
		};

		// Dispatch call (if enough gas).
		RuntimeHelper::<Runtime>::try_dispatch(origin, call, gasometer)?;

		Ok(PrecompileOutput {
			exit_status: ExitSucceed::Returned,
			cost: gasometer.used_gas(),
			output: vec![],
			logs: vec![],
		})
	}
}

impl<Runtime> ParachainStakingWrapper<Runtime>
where
	Runtime: parachain_staking::Config + pallet_evm::Config,
	BalanceOf<Runtime>: EvmData,
	Runtime::Call: Dispatchable<PostInfo = PostDispatchInfo> + GetDispatchInfo,
	<Runtime::Call as Dispatchable>::Origin: From<Option<Runtime::AccountId>>,
	Runtime::Call: From<parachain_staking::Call<Runtime>>,
{
	// Constants

	fn min_delegation(gasometer: &mut Gasometer) -> EvmResult<PrecompileOutput> {
		// Fetch info.
		gasometer.record_cost(RuntimeHelper::<Runtime>::db_read_gas_cost())?;
		let min_nomination: u128 = <<Runtime as parachain_staking::Config>::MinDelegation as Get<
			BalanceOf<Runtime>,
		>>::get()
		.try_into()
		.map_err(|_| gasometer.revert("Amount is too large for provided balance type"))?;

		// Build output.
		Ok(PrecompileOutput {
			exit_status: ExitSucceed::Returned,
			cost: gasometer.used_gas(),
			output: EvmDataWriter::new().write(min_nomination).build(),
			logs: vec![],
		})
	}

	// Storage Getters

	fn points(input: &mut EvmDataReader, gasometer: &mut Gasometer) -> EvmResult<PrecompileOutput> {
		// Read input.
		input.expect_arguments(gasometer, 1)?;
		let round = input.read::<u32>(gasometer)?;

		// Fetch info.
		gasometer.record_cost(RuntimeHelper::<Runtime>::db_read_gas_cost())?;
		let points: u32 = parachain_staking::Pallet::<Runtime>::points(round);

		// Build output.
		Ok(PrecompileOutput {
			exit_status: ExitSucceed::Returned,
			cost: gasometer.used_gas(),
			output: EvmDataWriter::new().write(points).build(),
			logs: vec![],
		})
	}

	fn candidate_count(gasometer: &mut Gasometer) -> EvmResult<PrecompileOutput> {
		// Fetch info.
		gasometer.record_cost(RuntimeHelper::<Runtime>::db_read_gas_cost())?;
		let candidate_count: u32 = <parachain_staking::Pallet<Runtime>>::candidate_pool()
			.0
			.len() as u32;

		// Build output.
		Ok(PrecompileOutput {
			exit_status: ExitSucceed::Returned,
			cost: gasometer.used_gas(),
			output: EvmDataWriter::new().write(candidate_count).build(),
			logs: vec![],
		})
	}

	fn candidate_delegation_count(
		input: &mut EvmDataReader,
		gasometer: &mut Gasometer,
	) -> EvmResult<PrecompileOutput> {
		// Read input.
		input.expect_arguments(gasometer, 1)?;
		let address = input.read::<Address>(gasometer)?.0;
		let address = Runtime::AddressMapping::into_account_id(address);

		// Fetch info.
		gasometer.record_cost(RuntimeHelper::<Runtime>::db_read_gas_cost())?;
		let result =
			if let Some(state) = <parachain_staking::Pallet<Runtime>>::candidate_state(&address) {
				let candidate_delegation_count: u32 = state.delegators.0.len() as u32;

				log::trace!(
					target: "staking-precompile",
					"Result from pallet is {:?}",
					candidate_delegation_count
				);
				candidate_delegation_count
			} else {
				log::trace!(
					target: "staking-precompile",
					"Candidate {:?} not found, so delegation count is 0",
					address
				);
				0u32
			};

		// Build output.
		Ok(PrecompileOutput {
			exit_status: ExitSucceed::Returned,
			cost: gasometer.used_gas(),
			output: EvmDataWriter::new().write(result).build(),
			logs: vec![],
		})
	}

	fn delegator_delegation_count(
		input: &mut EvmDataReader,
		gasometer: &mut Gasometer,
	) -> EvmResult<PrecompileOutput> {
		// Read input.
		input.expect_arguments(gasometer, 1)?;
		let address = input.read::<Address>(gasometer)?.0;
		let address = Runtime::AddressMapping::into_account_id(address);

		// Fetch info.
		gasometer.record_cost(RuntimeHelper::<Runtime>::db_read_gas_cost())?;
		let result =
			if let Some(state) = <parachain_staking::Pallet<Runtime>>::delegator_state(&address) {
				let delegator_delegation_count: u32 = state.delegations.0.len() as u32;

				log::trace!(
					target: "staking-precompile",
					"Result from pallet is {:?}",
					delegator_delegation_count
				);

				delegator_delegation_count
			} else {
				log::trace!(
					target: "staking-precompile",
					"Delegator {:?} not found, so delegation count is 0",
					address
				);
				0u32
			};

		// Build output.
		Ok(PrecompileOutput {
			exit_status: ExitSucceed::Returned,
			cost: gasometer.used_gas(),
			output: EvmDataWriter::new().write(result).build(),
			logs: vec![],
		})
	}

	// Role Verifiers

	fn is_delegator(
		input: &mut EvmDataReader,
		gasometer: &mut Gasometer,
	) -> EvmResult<PrecompileOutput> {
		// Read input.
		input.expect_arguments(gasometer, 1)?;
		let address = input.read::<Address>(gasometer)?.0;
		let address = Runtime::AddressMapping::into_account_id(address);

		// Fetch info.
		gasometer.record_cost(RuntimeHelper::<Runtime>::db_read_gas_cost())?;
		let is_delegator = parachain_staking::Pallet::<Runtime>::is_delegator(&address);

		// Build output.
		Ok(PrecompileOutput {
			exit_status: ExitSucceed::Returned,
			cost: gasometer.used_gas(),
			output: EvmDataWriter::new().write(is_delegator).build(),
			logs: vec![],
		})
	}

	fn is_candidate(
		input: &mut EvmDataReader,
		gasometer: &mut Gasometer,
	) -> EvmResult<PrecompileOutput> {
		// Read input.
		input.expect_arguments(gasometer, 1)?;
		let address = input.read::<Address>(gasometer)?.0;
		let address = Runtime::AddressMapping::into_account_id(address);

		// Fetch info.
		gasometer.record_cost(RuntimeHelper::<Runtime>::db_read_gas_cost())?;
		let is_candidate = parachain_staking::Pallet::<Runtime>::is_candidate(&address);

		// Build output.
		Ok(PrecompileOutput {
			exit_status: ExitSucceed::Returned,
			cost: gasometer.used_gas(),
			output: EvmDataWriter::new().write(is_candidate).build(),
			logs: vec![],
		})
	}

	fn is_selected_candidate(
		input: &mut EvmDataReader,
		gasometer: &mut Gasometer,
	) -> EvmResult<PrecompileOutput> {
		// Read input.
		input.expect_arguments(gasometer, 1)?;
		let address = input.read::<Address>(gasometer)?.0;
		let address = Runtime::AddressMapping::into_account_id(address);

		// Fetch info.
		gasometer.record_cost(RuntimeHelper::<Runtime>::db_read_gas_cost())?;
		let is_selected = parachain_staking::Pallet::<Runtime>::is_selected_candidate(&address);

		// Build output.
		Ok(PrecompileOutput {
			exit_status: ExitSucceed::Returned,
			cost: gasometer.used_gas(),
			output: EvmDataWriter::new().write(is_selected).build(),
			logs: vec![],
		})
	}

	// Runtime Methods (dispatchables)

	fn join_candidates(
		input: &mut EvmDataReader,
		gasometer: &mut Gasometer,
		context: &Context,
	) -> EvmResult<(
		<Runtime::Call as Dispatchable>::Origin,
		parachain_staking::Call<Runtime>,
	)> {
		// Read input.
		input.expect_arguments(gasometer, 2)?;
		let bond: BalanceOf<Runtime> = input.read(gasometer)?;
		let candidate_count = input.read(gasometer)?;

		// Build call with origin.
		let origin = Runtime::AddressMapping::into_account_id(context.caller);
		let call = parachain_staking::Call::<Runtime>::join_candidates {
			bond,
			candidate_count,
		};

		// Return call information
		Ok((Some(origin).into(), call))
	}

	fn schedule_leave_candidates(
		input: &mut EvmDataReader,
		gasometer: &mut Gasometer,
		context: &Context,
	) -> EvmResult<(
		<Runtime::Call as Dispatchable>::Origin,
		parachain_staking::Call<Runtime>,
	)> {
		// Read input.
		input.expect_arguments(gasometer, 1)?;
		let candidate_count = input.read(gasometer)?;

		// Build call with origin.
		let origin = Runtime::AddressMapping::into_account_id(context.caller);
		let call =
			parachain_staking::Call::<Runtime>::schedule_leave_candidates { candidate_count };

		// Return call information
		Ok((Some(origin).into(), call))
	}

	fn execute_leave_candidates(
		input: &mut EvmDataReader,
		gasometer: &mut Gasometer,
		context: &Context,
	) -> EvmResult<(
		<Runtime::Call as Dispatchable>::Origin,
		parachain_staking::Call<Runtime>,
	)> {
		// Read input.
		input.expect_arguments(gasometer, 1)?;
		let candidate = input.read::<Address>(gasometer)?.0;
		let candidate = Runtime::AddressMapping::into_account_id(candidate);

		// Build call with origin.
		let origin = Runtime::AddressMapping::into_account_id(context.caller);
		let call = parachain_staking::Call::<Runtime>::execute_leave_candidates { candidate };

		// Return call information
		Ok((Some(origin).into(), call))
	}

	fn cancel_leave_candidates(
		input: &mut EvmDataReader,
		gasometer: &mut Gasometer,
		context: &Context,
	) -> EvmResult<(
		<Runtime::Call as Dispatchable>::Origin,
		parachain_staking::Call<Runtime>,
	)> {
		// Read input.
		input.expect_arguments(gasometer, 1)?;
		let candidate_count = input.read(gasometer)?;

		// Build call with origin.
		let origin = Runtime::AddressMapping::into_account_id(context.caller);
		let call = parachain_staking::Call::<Runtime>::cancel_leave_candidates { candidate_count };

		// Return call information
		Ok((Some(origin).into(), call))
	}

	fn go_offline(
		context: &Context,
	) -> EvmResult<(
		<Runtime::Call as Dispatchable>::Origin,
		parachain_staking::Call<Runtime>,
	)> {
		// Build call with origin.
		let origin = Runtime::AddressMapping::into_account_id(context.caller);
		let call = parachain_staking::Call::<Runtime>::go_offline {};

		// Return call information
		Ok((Some(origin).into(), call))
	}

	fn go_online(
		context: &Context,
	) -> EvmResult<(
		<Runtime::Call as Dispatchable>::Origin,
		parachain_staking::Call<Runtime>,
	)> {
		// Build call with origin.
		let origin = Runtime::AddressMapping::into_account_id(context.caller);
		let call = parachain_staking::Call::<Runtime>::go_online {};

		// Return call information
		Ok((Some(origin).into(), call))
	}

<<<<<<< HEAD
	fn schedule_candidate_bond_more(
		input: &mut EvmDataReader,
		gasometer: &mut Gasometer,
=======
	fn candidate_bond_more(
		mut input: EvmDataReader,
>>>>>>> 11b516bf
		context: &Context,
	) -> EvmResult<(
		<Runtime::Call as Dispatchable>::Origin,
		parachain_staking::Call<Runtime>,
	)> {
		// Read input.
		input.expect_arguments(gasometer, 1)?;
		let more: BalanceOf<Runtime> = input.read(gasometer)?;

		// Build call with origin.
		let origin = Runtime::AddressMapping::into_account_id(context.caller);
		let call = parachain_staking::Call::<Runtime>::candidate_bond_more { more };

		// Return call information
		Ok((Some(origin).into(), call))
	}

	fn schedule_candidate_bond_less(
		input: &mut EvmDataReader,
		gasometer: &mut Gasometer,
		context: &Context,
	) -> EvmResult<(
		<Runtime::Call as Dispatchable>::Origin,
		parachain_staking::Call<Runtime>,
	)> {
		// Read input.
		input.expect_arguments(gasometer, 1)?;
		let less: BalanceOf<Runtime> = input.read(gasometer)?;

		// Build call with origin.
		let origin = Runtime::AddressMapping::into_account_id(context.caller);
		let call = parachain_staking::Call::<Runtime>::schedule_candidate_bond_less { less };

		// Return call information
		Ok((Some(origin).into(), call))
	}

<<<<<<< HEAD
	fn execute_candidate_bond_request(
		input: &mut EvmDataReader,
		gasometer: &mut Gasometer,
=======
	fn execute_candidate_bond_less(
		mut input: EvmDataReader,
>>>>>>> 11b516bf
		context: &Context,
	) -> EvmResult<(
		<Runtime::Call as Dispatchable>::Origin,
		parachain_staking::Call<Runtime>,
	)> {
		// Read input.
		input.expect_arguments(gasometer, 1)?;
		let candidate = input.read::<Address>(gasometer)?.0;
		let candidate = Runtime::AddressMapping::into_account_id(candidate);

		// Build call with origin.
		let origin = Runtime::AddressMapping::into_account_id(context.caller);
		let call = parachain_staking::Call::<Runtime>::execute_candidate_bond_less { candidate };

		// Return call information
		Ok((Some(origin).into(), call))
	}

	fn cancel_candidate_bond_less(
		context: &Context,
	) -> EvmResult<(
		<Runtime::Call as Dispatchable>::Origin,
		parachain_staking::Call<Runtime>,
	)> {
		// Build call with origin.
		let origin = Runtime::AddressMapping::into_account_id(context.caller);
		let call = parachain_staking::Call::<Runtime>::cancel_candidate_bond_less {};

		// Return call information
		Ok((Some(origin).into(), call))
	}

	fn delegate(
		input: &mut EvmDataReader,
		gasometer: &mut Gasometer,
		context: &Context,
	) -> EvmResult<(
		<Runtime::Call as Dispatchable>::Origin,
		parachain_staking::Call<Runtime>,
	)> {
		// Read input.
		input.expect_arguments(gasometer, 4)?;
		let collator = input.read::<Address>(gasometer)?.0;
		let collator = Runtime::AddressMapping::into_account_id(collator);
		let amount: BalanceOf<Runtime> = input.read(gasometer)?;
		let candidate_delegation_count = input.read(gasometer)?;
		let delegation_count = input.read(gasometer)?;

		// Build call with origin.
		let origin = Runtime::AddressMapping::into_account_id(context.caller);
		let call = parachain_staking::Call::<Runtime>::delegate {
			collator,
			amount,
			candidate_delegation_count,
			delegation_count,
		};

		// Return call information
		Ok((Some(origin).into(), call))
	}

	fn schedule_leave_delegators(
		context: &Context,
	) -> EvmResult<(
		<Runtime::Call as Dispatchable>::Origin,
		parachain_staking::Call<Runtime>,
	)> {
		// Build call with origin.
		let origin = Runtime::AddressMapping::into_account_id(context.caller);
		let call = parachain_staking::Call::<Runtime>::schedule_leave_delegators {};

		// Return call information
		Ok((Some(origin).into(), call))
	}

	fn execute_leave_delegators(
		input: &mut EvmDataReader,
		gasometer: &mut Gasometer,
		context: &Context,
	) -> EvmResult<(
		<Runtime::Call as Dispatchable>::Origin,
		parachain_staking::Call<Runtime>,
	)> {
		// Read input.
		input.expect_arguments(gasometer, 2)?;
		let delegator = input.read::<Address>(gasometer)?.0;
		let delegator = Runtime::AddressMapping::into_account_id(delegator);
		let delegation_count = input.read(gasometer)?;

		// Build call with origin.
		let origin = Runtime::AddressMapping::into_account_id(context.caller);
		let call = parachain_staking::Call::<Runtime>::execute_leave_delegators {
			delegator,
			delegation_count,
		};

		// Return call information
		Ok((Some(origin).into(), call))
	}

	fn cancel_leave_delegators(
		context: &Context,
	) -> EvmResult<(
		<Runtime::Call as Dispatchable>::Origin,
		parachain_staking::Call<Runtime>,
	)> {
		// Build call with origin.
		let origin = Runtime::AddressMapping::into_account_id(context.caller);
		let call = parachain_staking::Call::<Runtime>::cancel_leave_delegators {};

		// Return call information
		Ok((Some(origin).into(), call))
	}

	fn schedule_revoke_delegation(
		input: &mut EvmDataReader,
		gasometer: &mut Gasometer,
		context: &Context,
	) -> EvmResult<(
		<Runtime::Call as Dispatchable>::Origin,
		parachain_staking::Call<Runtime>,
	)> {
		// Read input.
		input.expect_arguments(gasometer, 1)?;
		let collator = input.read::<Address>(gasometer)?.0;
		let collator = Runtime::AddressMapping::into_account_id(collator);

		// Build call with origin.
		let origin = Runtime::AddressMapping::into_account_id(context.caller);
		let call = parachain_staking::Call::<Runtime>::schedule_revoke_delegation { collator };

		// Return call information
		Ok((Some(origin).into(), call))
	}

<<<<<<< HEAD
	fn schedule_delegator_bond_more(
		input: &mut EvmDataReader,
		gasometer: &mut Gasometer,
=======
	fn delegator_bond_more(
		mut input: EvmDataReader,
>>>>>>> 11b516bf
		context: &Context,
	) -> EvmResult<(
		<Runtime::Call as Dispatchable>::Origin,
		parachain_staking::Call<Runtime>,
	)> {
		// Read input.
		input.expect_arguments(gasometer, 2)?;
		let candidate = input.read::<Address>(gasometer)?.0;
		let candidate = Runtime::AddressMapping::into_account_id(candidate);
		let more: BalanceOf<Runtime> = input.read(gasometer)?;

		// Build call with origin.
		let origin = Runtime::AddressMapping::into_account_id(context.caller);
		let call = parachain_staking::Call::<Runtime>::delegator_bond_more { candidate, more };

		// Return call information
		Ok((Some(origin).into(), call))
	}

	fn schedule_delegator_bond_less(
		input: &mut EvmDataReader,
		gasometer: &mut Gasometer,
		context: &Context,
	) -> EvmResult<(
		<Runtime::Call as Dispatchable>::Origin,
		parachain_staking::Call<Runtime>,
	)> {
		// Read input.
		input.expect_arguments(gasometer, 2)?;
		let candidate = input.read::<Address>(gasometer)?.0;
		let candidate = Runtime::AddressMapping::into_account_id(candidate);
		let less: BalanceOf<Runtime> = input.read(gasometer)?;

		// Build call with origin.
		let origin = Runtime::AddressMapping::into_account_id(context.caller);
		let call =
			parachain_staking::Call::<Runtime>::schedule_delegator_bond_less { candidate, less };

		// Return call information
		Ok((Some(origin).into(), call))
	}

	fn execute_delegation_request(
		input: &mut EvmDataReader,
		gasometer: &mut Gasometer,
		context: &Context,
	) -> EvmResult<(
		<Runtime::Call as Dispatchable>::Origin,
		parachain_staking::Call<Runtime>,
	)> {
		// Read input.
		input.expect_arguments(gasometer, 2)?;
		let delegator = input.read::<Address>(gasometer)?.0;
		let delegator = Runtime::AddressMapping::into_account_id(delegator);
		let candidate = input.read::<Address>(gasometer)?.0;
		let candidate = Runtime::AddressMapping::into_account_id(candidate);

		// Build call with origin.
		let origin = Runtime::AddressMapping::into_account_id(context.caller);
		let call = parachain_staking::Call::<Runtime>::execute_delegation_request {
			delegator,
			candidate,
		};

		// Return call information
		Ok((Some(origin).into(), call))
	}

	fn cancel_delegation_request(
		input: &mut EvmDataReader,
		gasometer: &mut Gasometer,
		context: &Context,
	) -> EvmResult<(
		<Runtime::Call as Dispatchable>::Origin,
		parachain_staking::Call<Runtime>,
	)> {
		// Read input.
		input.expect_arguments(gasometer, 1)?;
		let candidate = input.read::<Address>(gasometer)?.0;
		let candidate = Runtime::AddressMapping::into_account_id(candidate);

		// Build call with origin.
		let origin = Runtime::AddressMapping::into_account_id(context.caller);
		let call = parachain_staking::Call::<Runtime>::cancel_delegation_request { candidate };

		// Return call information
		Ok((Some(origin).into(), call))
	}
}<|MERGE_RESOLUTION|>--- conflicted
+++ resolved
@@ -172,23 +172,9 @@
 			Action::ScheduleCandidateBondLess => {
 				Self::schedule_candidate_bond_less(input, gasometer, context)?
 			}
-<<<<<<< HEAD
-			// DEPRECATED
-			Action::CandidateBondMore => {
-				Self::schedule_candidate_bond_more(input, gasometer, context)?
-			}
-			Action::ScheduleCandidateBondMore => {
-				Self::schedule_candidate_bond_more(input, gasometer, context)?
-			}
-			Action::ExecuteCandidateBondRequest => {
-				Self::execute_candidate_bond_request(input, gasometer, context)?
-			}
-			Action::CancelCandidateBondRequest => Self::cancel_candidate_bond_request(context)?,
-=======
-			Action::CandidateBondMore => Self::candidate_bond_more(input, context)?,
-			Action::ExecuteCandidateBondLess => Self::execute_candidate_bond_less(input, context)?,
+			Action::CandidateBondMore => Self::candidate_bond_more(input, gasometer, context)?,
+			Action::ExecuteCandidateBondLess => Self::execute_candidate_bond_less(input, gasometer, context)?,
 			Action::CancelCandidateBondLess => Self::cancel_candidate_bond_less(context)?,
->>>>>>> 11b516bf
 			// DEPRECATED
 			Action::Nominate => Self::delegate(input, gasometer, context)?,
 			Action::Delegate => Self::delegate(input, gasometer, context)?,
@@ -214,25 +200,10 @@
 				Self::schedule_delegator_bond_less(input, gasometer, context)?
 			}
 			// DEPRECATED
-<<<<<<< HEAD
-			Action::NominatorBondMore => {
-				Self::schedule_delegator_bond_more(input, gasometer, context)?
-			}
-			Action::ScheduleDelegatorBondMore => {
-				Self::schedule_delegator_bond_more(input, gasometer, context)?
-			}
-			Action::ExecuteDelegationRequest => {
-				Self::execute_delegation_request(input, gasometer, context)?
-			}
-			Action::CancelDelegationRequest => {
-				Self::cancel_delegation_request(input, gasometer, context)?
-			}
-=======
-			Action::NominatorBondMore => Self::delegator_bond_more(input, context)?,
-			Action::DelegatorBondMore => Self::delegator_bond_more(input, context)?,
-			Action::ExecuteDelegationRequest => Self::execute_delegation_request(input, context)?,
-			Action::CancelDelegationRequest => Self::cancel_delegation_request(input, context)?,
->>>>>>> 11b516bf
+			Action::NominatorBondMore => Self::delegator_bond_more(input, gasometer, context)?,
+			Action::DelegatorBondMore => Self::delegator_bond_more(input, gasometer, context)?,
+			Action::ExecuteDelegationRequest => Self::execute_delegation_request(input, gasometer, context)?,
+			Action::CancelDelegationRequest => Self::cancel_delegation_request(input, gasometer, context)?,
 		};
 
 		// Dispatch call (if enough gas).
@@ -574,14 +545,9 @@
 		Ok((Some(origin).into(), call))
 	}
 
-<<<<<<< HEAD
-	fn schedule_candidate_bond_more(
-		input: &mut EvmDataReader,
-		gasometer: &mut Gasometer,
-=======
 	fn candidate_bond_more(
-		mut input: EvmDataReader,
->>>>>>> 11b516bf
+		input: &mut EvmDataReader,
+		gasometer: &mut Gasometer,
 		context: &Context,
 	) -> EvmResult<(
 		<Runtime::Call as Dispatchable>::Origin,
@@ -619,14 +585,9 @@
 		Ok((Some(origin).into(), call))
 	}
 
-<<<<<<< HEAD
-	fn execute_candidate_bond_request(
-		input: &mut EvmDataReader,
-		gasometer: &mut Gasometer,
-=======
 	fn execute_candidate_bond_less(
-		mut input: EvmDataReader,
->>>>>>> 11b516bf
+		input: &mut EvmDataReader,
+		gasometer: &mut Gasometer,
 		context: &Context,
 	) -> EvmResult<(
 		<Runtime::Call as Dispatchable>::Origin,
@@ -762,14 +723,9 @@
 		Ok((Some(origin).into(), call))
 	}
 
-<<<<<<< HEAD
-	fn schedule_delegator_bond_more(
-		input: &mut EvmDataReader,
-		gasometer: &mut Gasometer,
-=======
 	fn delegator_bond_more(
-		mut input: EvmDataReader,
->>>>>>> 11b516bf
+		input: &mut EvmDataReader,
+		gasometer: &mut Gasometer,
 		context: &Context,
 	) -> EvmResult<(
 		<Runtime::Call as Dispatchable>::Origin,
