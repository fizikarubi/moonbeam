[package]
authors = ['PureStake']
edition = '2018'
homepage = 'https://moonbeam.network'
license = 'GPL-3.0-only'
name = 'moonbeam-core-primitives'
repository = 'https://github.com/PureStake/moonbeam/'
version = '0.1.1'

[dependencies]
<<<<<<< HEAD
sp-core = { git = "https://github.com/purestake/substrate", branch = "moonbeam-polkadot-v0.9.11", default-features = false }
sp-runtime = { git = "https://github.com/purestake/substrate", branch = "moonbeam-polkadot-v0.9.11", default-features = false }
=======
fp-self-contained = { git = "https://github.com/purestake/frontier", default-features = false, branch = "moonbeam-polkadot-v0.9.10" }
sp-core = { git = "https://github.com/purestake/substrate", branch = "moonbeam-polkadot-v0.9.10", default-features = false }
sp-runtime = { git = "https://github.com/purestake/substrate", branch = "moonbeam-polkadot-v0.9.10", default-features = false }
>>>>>>> 3ce7e198
account = { path = "../primitives/account", default-features = false }

[features]
default = [ "std" ]
std = [
	"fp-self-contained/std",
	"sp-core/std",
	"sp-runtime/std",
	"account/std",
]<|MERGE_RESOLUTION|>--- conflicted
+++ resolved
@@ -8,14 +8,9 @@
 version = '0.1.1'
 
 [dependencies]
-<<<<<<< HEAD
+fp-self-contained = { git = "https://github.com/purestake/frontier", branch = "moonbeam-polkadot-v0.9.11", default-features = false}
 sp-core = { git = "https://github.com/purestake/substrate", branch = "moonbeam-polkadot-v0.9.11", default-features = false }
 sp-runtime = { git = "https://github.com/purestake/substrate", branch = "moonbeam-polkadot-v0.9.11", default-features = false }
-=======
-fp-self-contained = { git = "https://github.com/purestake/frontier", default-features = false, branch = "moonbeam-polkadot-v0.9.10" }
-sp-core = { git = "https://github.com/purestake/substrate", branch = "moonbeam-polkadot-v0.9.10", default-features = false }
-sp-runtime = { git = "https://github.com/purestake/substrate", branch = "moonbeam-polkadot-v0.9.10", default-features = false }
->>>>>>> 3ce7e198
 account = { path = "../primitives/account", default-features = false }
 
 [features]
