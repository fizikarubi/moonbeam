[package]
name = "moonbeam-rpc-core-txpool"
authors = [ "PureStake" ]
edition = "2021"
homepage = "https://moonbeam.network"
license = "GPL-3.0-only"
repository = "https://github.com/PureStake/moonbeam/"
version = "0.6.0"

[dependencies]
ethereum = { version = "0.12.0", default-features = false, features = [ "with-codec" ] }
ethereum-types = "0.13.1"
jsonrpc-core = "18.0.0"
jsonrpc-core-client = "18.0.0"
jsonrpc-derive = "18.0.0"
serde = { version = "1.0", features = [ "derive" ] }
serde_json = "1.0"

<<<<<<< HEAD
fc-rpc-core = { git = "https://github.com/purestake/frontier", branch = "jeremy-precompile-handle" }
=======
fc-rpc-core = { git = "https://github.com/purestake/frontier", branch = "moonbeam-polkadot-v0.9.19" }
>>>>>>> b0a04975
<|MERGE_RESOLUTION|>--- conflicted
+++ resolved
@@ -16,8 +16,4 @@
 serde = { version = "1.0", features = [ "derive" ] }
 serde_json = "1.0"
 
-<<<<<<< HEAD
-fc-rpc-core = { git = "https://github.com/purestake/frontier", branch = "jeremy-precompile-handle" }
-=======
-fc-rpc-core = { git = "https://github.com/purestake/frontier", branch = "moonbeam-polkadot-v0.9.19" }
->>>>>>> b0a04975
+fc-rpc-core = { git = "https://github.com/purestake/frontier", branch = "jeremy-precompile-handle-0.9.19" }