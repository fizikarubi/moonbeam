--- conflicted
+++ resolved
@@ -15,12 +15,7 @@
 jsonrpc-derive = "18.0.0"
 serde = { version = "1.0", features = [ "derive" ] }
 serde_json = "1.0"
-<<<<<<< HEAD
-sp-core = { git = "https://github.com/purestake/substrate", branch = "moonbeam-polkadot-v0.9.13" }
-=======
-
->>>>>>> dfe363ba
 moonbeam-client-evm-tracing = { path = "../../evm-tracing" }
 moonbeam-rpc-core-types = { path = "../types" }
 
-sp-core = { git = "https://github.com/purestake/substrate", branch = "moonbeam-polkadot-v0.9.12" }+sp-core = { git = "https://github.com/purestake/substrate", branch = "moonbeam-polkadot-v0.9.13" }