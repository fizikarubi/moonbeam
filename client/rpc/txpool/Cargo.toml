--- conflicted
+++ resolved
@@ -10,14 +10,9 @@
 [dependencies]
 sha3 = "0.8"
 jsonrpc-core = "15.0.0"
-<<<<<<< HEAD
-ethereum-types = "0.10.0"
-ethereum = { version = "0.6", branch = "master", features = ["with-codec"] }
-=======
 ethereum-types = "0.11.0"
 # ethereum = { git = "https://github.com/rust-blockchain/ethereum", branch = "master", features = ["with-codec"] }
 ethereum = { git = "https://github.com/notlesh/ethereum", branch = "notlesh-moonbeam-v0.6", features = ["with-codec"] }
->>>>>>> 1d763ef3
 moonbeam-rpc-core-txpool = { path = "../../rpc-core/txpool" }
 sp-runtime = { git = "https://github.com/paritytech/substrate.git", branch = "master" }
 sp-api = { git = "https://github.com/paritytech/substrate.git", branch = "master" }
