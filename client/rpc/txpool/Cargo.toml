--- conflicted
+++ resolved
@@ -28,10 +28,5 @@
 sp-std = { git = "https://github.com/purestake/substrate", branch = "moonbeam-polkadot-v0.9.32" }
 
 # Frontier
-<<<<<<< HEAD
-ethereum-types = "0.13.1"
-fc-rpc = { git = "https://github.com/purestake/frontier", branch = "moonbeam-polkadot-v0.9.32-sql", features = [ "rpc_binary_search_estimate" ] }
-=======
 ethereum-types = "0.14"
-fc-rpc = { git = "https://github.com/purestake/frontier", branch = "moonbeam-polkadot-v0.9.32", features = [ "rpc_binary_search_estimate" ] }
->>>>>>> d505ffc8
+fc-rpc = { git = "https://github.com/purestake/frontier", branch = "moonbeam-polkadot-v0.9.32-sql", features = [ "rpc_binary_search_estimate" ] }