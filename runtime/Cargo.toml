--- conflicted
+++ resolved
@@ -45,25 +45,16 @@
 
 frame-system-rpc-runtime-api = { git = "https://github.com/paritytech/substrate", default-features = false, branch = "master" }
 pallet-transaction-payment-rpc-runtime-api = { git = "https://github.com/paritytech/substrate", default-features = false, branch = "master" }
-<<<<<<< HEAD
-pallet-evm = { git = "https://github.com/purestake/frontier", default-features = false, branch = "tgm-v0.5-hotfixes-debug" }
-=======
 pallet-evm = { git = "https://github.com/purestake/frontier", default-features = false, branch = "v0.6-moonbeam" }
->>>>>>> 1d763ef3
 
 sp-consensus-aura = { default-features = false, git = "https://github.com/paritytech/substrate.git", branch = "master", optional = true }
 pallet-grandpa = { default-features = false, git = "https://github.com/paritytech/substrate.git", branch = "master", optional = true }
 
-<<<<<<< HEAD
-pallet-ethereum = { default-features = false, git = "https://github.com/purestake/frontier", branch = "tgm-v0.5-hotfixes-debug" }
-fp-rpc = { default-features = false, git = "https://github.com/purestake/frontier", branch = "tgm-v0.5-hotfixes-debug" }
-=======
 pallet-ethereum = { default-features = false, git = "https://github.com/purestake/frontier", branch = "v0.6-moonbeam" }
 fp-rpc = { default-features = false, git = "https://github.com/purestake/frontier", branch = "v0.6-moonbeam" }
 
 pallet-democracy = { git = "https://github.com/paritytech/substrate", default-features = false, branch = "master" }
 pallet-scheduler = { git = "https://github.com/paritytech/substrate", default-features = false, branch = "master" }
->>>>>>> 1d763ef3
 
 moonbeam-rpc-primitives-debug = { path = "../primitives/rpc/debug", default-features = false }
 moonbeam-extensions-evm = { path = "extensions/evm", default-features = false }
@@ -121,15 +112,7 @@
 	"pallet-democracy/std",
 	"pallet-scheduler/std",
 	"author-inherent/std",
-<<<<<<< HEAD
 	"moonbeam-extensions-evm/std",
-
-	# TODO These dependencies are only necessary when building without the standalone feature. I don't
-	# see a way to express that. Everything is correct, like this, but we unnecessarily build these
-	# dependencies when building the standalone runtime which is a big waste of CPU time as one of them
-	# builds all the polkadot runtimes. See https://github.com/paritytech/cumulus/issues/175
-=======
->>>>>>> 1d763ef3
 	"parachain-info/std",
 	"cumulus-runtime/std",
 	"cumulus-parachain-system/std",
