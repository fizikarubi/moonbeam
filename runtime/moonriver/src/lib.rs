// Copyright 2019-2022 PureStake Inc.
// This file is part of Moonbeam.

// Moonbeam is free software: you can redistribute it and/or modify
// it under the terms of the GNU General Public License as published by
// the Free Software Foundation, either version 3 of the License, or
// (at your option) any later version.

// Moonbeam is distributed in the hope that it will be useful,
// but WITHOUT ANY WARRANTY; without even the implied warranty of
// MERCHANTABILITY or FITNESS FOR A PARTICULAR PURPOSE.  See the
// GNU General Public License for more details.

// You should have received a copy of the GNU General Public License
// along with Moonbeam.  If not, see <http://www.gnu.org/licenses/>.

//! The Moonriver Runtime.
//!
//! Primary features of this runtime include:
//! * Ethereum compatibility
//! * Moonriver tokenomics

#![cfg_attr(not(feature = "std"), no_std)]
// `construct_runtime!` does a lot of recursion and requires us to increase the limit to 256.
#![recursion_limit = "256"]

// Make the WASM binary available.
#[cfg(feature = "std")]
include!(concat!(env!("OUT_DIR"), "/wasm_binary.rs"));

use account::AccountId20;
use cumulus_pallet_parachain_system::RelaychainBlockNumberProvider;
use fp_rpc::TransactionStatus;
use frame_support::{
	construct_runtime, parameter_types,
	traits::{
		Contains, EnsureOneOf, EqualPrivilegeOnly, Get, Imbalance, InstanceFilter, OffchainWorker,
		OnFinalize, OnIdle, OnInitialize, OnRuntimeUpgrade, OnUnbalanced,
	},
	weights::{
		constants::{RocksDbWeight, WEIGHT_PER_SECOND},
		DispatchClass, GetDispatchInfo, IdentityFee, Weight, WeightToFeeCoefficient,
		WeightToFeeCoefficients, WeightToFeePolynomial,
	},
	PalletId,
};
use frame_system::{EnsureRoot, EnsureSigned};
pub use moonbeam_core_primitives::{
	AccountId, AccountIndex, Address, AssetId, Balance, BlockNumber, DigestItem, Hash, Header,
	Index, Signature,
};
use moonbeam_rpc_primitives_txpool::TxPoolResponse;
use pallet_balances::NegativeImbalance;
use pallet_ethereum::Call::transact;
use pallet_ethereum::Transaction as EthereumTransaction;
#[cfg(feature = "std")]
pub use pallet_evm::GenesisAccount;
use pallet_evm::{
	Account as EVMAccount, EnsureAddressNever, EnsureAddressRoot, FeeCalculator, GasWeightMapping,
	Runner,
};
use pallet_evm_precompile_assets_erc20::AccountIdAssetIdConversion;
use pallet_transaction_payment::{CurrencyAdapter, Multiplier, TargetedFeeAdjustment};
pub use parachain_staking::{InflationInfo, Range};
use parity_scale_codec::{Decode, Encode, MaxEncodedLen};
use scale_info::TypeInfo;
use sp_api::impl_runtime_apis;
use sp_core::{u32_trait::*, OpaqueMetadata, H160, H256, U256};
use sp_runtime::{
	create_runtime_str, generic, impl_opaque_keys,
	traits::{BlakeTwo256, Block as BlockT, Dispatchable, IdentityLookup, PostDispatchInfoOf},
	transaction_validity::{
		InvalidTransaction, TransactionSource, TransactionValidity, TransactionValidityError,
	},
	ApplyExtrinsicResult, FixedPointNumber, Perbill, Percent, Permill, Perquintill,
	SaturatedConversion,
};
use sp_std::{convert::TryFrom, prelude::*};

<<<<<<< HEAD
use xcm_builder::{
	AccountKey20Aliases, AllowKnownQueryResponses, AllowSubscriptionsFrom,
	AllowTopLevelPaidExecutionFrom, AsPrefixedGeneralIndex, ConvertedConcreteAssetId,
	CurrencyAdapter as XcmCurrencyAdapter, EnsureXcmOrigin, FixedWeightBounds, FungiblesAdapter,
	LocationInverter, ParentIsPreset, RelayChainAsNative, SiblingParachainAsNative,
	SiblingParachainConvertsVia, SignedAccountKey20AsNative, SovereignSignedViaLocation,
	TakeWeightCredit, UsingComponents,
};

use xcm_executor::traits::JustTry;

use xcm::latest::prelude::*;

use smallvec::smallvec;
use xcm_primitives::{
	AccountIdToCurrencyId, AccountIdToMultiLocation, AsAssetType, FirstAssetTrader,
	MultiNativeAsset, SignedToAccountId20, UtilityAvailableCalls, UtilityEncodeCall, XcmTransact,
};

=======
>>>>>>> 1c8aa398
use cumulus_primitives_core::{
	relay_chain::BlockNumber as RelayBlockNumber, DmpMessageHandler, ParaId, XcmpMessageHandler,
};
use smallvec::smallvec;
#[cfg(feature = "std")]
use sp_version::NativeVersion;
use sp_version::RuntimeVersion;
use xcm::latest::prelude::*;

use nimbus_primitives::{CanAuthor, NimbusId};

mod precompiles;
pub use precompiles::{
	MoonriverPrecompiles, FOREIGN_ASSET_PRECOMPILE_ADDRESS_PREFIX,
	LOCAL_ASSET_PRECOMPILE_ADDRESS_PREFIX,
};

#[cfg(any(feature = "std", test))]
pub use sp_runtime::BuildStorage;

pub type Precompiles = MoonriverPrecompiles<Runtime>;

pub mod xcm_config;

/// MOVR, the native token, uses 18 decimals of precision.
pub mod currency {
	use super::Balance;

	// Provide a common factor between runtimes based on a supply of 10_000_000 tokens.
	pub const SUPPLY_FACTOR: Balance = 1;

	pub const WEI: Balance = 1;
	pub const KILOWEI: Balance = 1_000;
	pub const MEGAWEI: Balance = 1_000_000;
	pub const GIGAWEI: Balance = 1_000_000_000;
	pub const MICROMOVR: Balance = 1_000_000_000_000;
	pub const MILLIMOVR: Balance = 1_000_000_000_000_000;
	pub const MOVR: Balance = 1_000_000_000_000_000_000;
	pub const KILOMOVR: Balance = 1_000_000_000_000_000_000_000;

	pub const TRANSACTION_BYTE_FEE: Balance = 10 * MICROMOVR * SUPPLY_FACTOR;
	pub const STORAGE_BYTE_FEE: Balance = 100 * MICROMOVR * SUPPLY_FACTOR;
	pub const WEIGHT_FEE: Balance = 100 * KILOWEI * SUPPLY_FACTOR;

	pub const fn deposit(items: u32, bytes: u32) -> Balance {
		items as Balance * 1 * MOVR * SUPPLY_FACTOR + (bytes as Balance) * STORAGE_BYTE_FEE
	}
}

/// Maximum weight per block
pub const MAXIMUM_BLOCK_WEIGHT: Weight = WEIGHT_PER_SECOND / 2;

pub const MILLISECS_PER_BLOCK: u64 = 12000;
pub const MINUTES: BlockNumber = 60_000 / (MILLISECS_PER_BLOCK as BlockNumber);
pub const HOURS: BlockNumber = MINUTES * 60;
pub const DAYS: BlockNumber = HOURS * 24;
pub const WEEKS: BlockNumber = DAYS * 7;
/// Opaque types. These are used by the CLI to instantiate machinery that don't need to know
/// the specifics of the runtime. They can then be made to be agnostic over specific formats
/// of data like extrinsics, allowing for them to continue syncing the network through upgrades
/// to even the core datastructures.
pub mod opaque {
	use super::*;

	pub use sp_runtime::OpaqueExtrinsic as UncheckedExtrinsic;
	pub type Block = generic::Block<Header, UncheckedExtrinsic>;

	impl_opaque_keys! {
		pub struct SessionKeys {
			pub nimbus: AuthorInherent,
		}
	}
}

/// This runtime version.
/// The spec_version is composed of 2x2 digits. The first 2 digits represent major changes
/// that can't be skipped, such as data migration upgrades. The last 2 digits represent minor
/// changes which can be skipped.
#[sp_version::runtime_version]
pub const VERSION: RuntimeVersion = RuntimeVersion {
	spec_name: create_runtime_str!("moonriver"),
	impl_name: create_runtime_str!("moonriver"),
	authoring_version: 3,
	spec_version: 1300,
	impl_version: 0,
	apis: RUNTIME_API_VERSIONS,
	transaction_version: 2,
	state_version: 0,
};

/// The version information used to identify this runtime when compiled natively.
#[cfg(feature = "std")]
pub fn native_version() -> NativeVersion {
	NativeVersion {
		runtime_version: VERSION,
		can_author_with: Default::default(),
	}
}

const NORMAL_DISPATCH_RATIO: Perbill = Perbill::from_percent(75);

parameter_types! {
	pub const BlockHashCount: BlockNumber = 256;
	pub const Version: RuntimeVersion = VERSION;
	/// We allow for one half second of compute with a 6 second average block time.
	/// These values are dictated by Polkadot for the parachain.
	pub BlockWeights: frame_system::limits::BlockWeights = frame_system::limits::BlockWeights
		::with_sensible_defaults(MAXIMUM_BLOCK_WEIGHT, NORMAL_DISPATCH_RATIO);
	/// We allow for 5 MB blocks.
	pub BlockLength: frame_system::limits::BlockLength = frame_system::limits::BlockLength
		::max_with_normal_ratio(5 * 1024 * 1024, NORMAL_DISPATCH_RATIO);
	pub const SS58Prefix: u16 = 1285;
}

impl frame_system::Config for Runtime {
	/// The identifier used to distinguish between accounts.
	type AccountId = AccountId;
	/// The aggregated dispatch type that is available for extrinsics.
	type Call = Call;
	/// The lookup mechanism to get account ID from whatever is passed in dispatchers.
	type Lookup = IdentityLookup<AccountId>;
	/// The index type for storing how many extrinsics an account has signed.
	type Index = Index;
	/// The index type for blocks.
	type BlockNumber = BlockNumber;
	/// The type for hashing blocks and tries.
	type Hash = Hash;
	/// The hashing algorithm used.
	type Hashing = BlakeTwo256;
	/// The header type.
	type Header = generic::Header<BlockNumber, BlakeTwo256>;
	/// The ubiquitous event type.
	type Event = Event;
	/// The ubiquitous origin type.
	type Origin = Origin;
	/// Maximum number of block number to block hash mappings to keep (oldest pruned first).
	type BlockHashCount = BlockHashCount;
	/// Maximum weight of each block. With a default weight system of 1byte == 1weight, 4mb is ok.
	type BlockWeights = BlockWeights;
	/// Maximum size of all encoded transactions (in bytes) that are allowed in one block.
	type BlockLength = BlockLength;
	/// Runtime version.
	type Version = Version;
	type PalletInfo = PalletInfo;
	type AccountData = pallet_balances::AccountData<Balance>;
	type OnNewAccount = ();
	type OnKilledAccount = ();
	type DbWeight = RocksDbWeight;
	type BaseCallFilter = MaintenanceMode;
	type SystemWeightInfo = ();
	/// This is used as an identifier of the chain. 42 is the generic substrate prefix.
	type SS58Prefix = SS58Prefix;
	type OnSetCode = cumulus_pallet_parachain_system::ParachainSetCode<Self>;
	type MaxConsumers = frame_support::traits::ConstU32<16>;
}

impl pallet_utility::Config for Runtime {
	type Event = Event;
	type Call = Call;
	type PalletsOrigin = OriginCaller;
	type WeightInfo = pallet_utility::weights::SubstrateWeight<Runtime>;
}

parameter_types! {
	pub const MinimumPeriod: u64 = 1;
}

impl pallet_timestamp::Config for Runtime {
	/// A timestamp: milliseconds since the unix epoch.
	type Moment = u64;
	type OnTimestampSet = ();
	type MinimumPeriod = MinimumPeriod;
	type WeightInfo = pallet_timestamp::weights::SubstrateWeight<Runtime>;
}

parameter_types! {
	pub const MaxLocks: u32 = 50;
	pub const MaxReserves: u32 = 50;
	pub const ExistentialDeposit: u128 = 0;
}

impl pallet_balances::Config for Runtime {
	type MaxReserves = MaxReserves;
	type ReserveIdentifier = [u8; 4];
	type MaxLocks = MaxLocks;
	/// The type for recording an account's balance.
	type Balance = Balance;
	/// The ubiquitous event type.
	type Event = Event;
	type DustRemoval = ();
	type ExistentialDeposit = ExistentialDeposit;
	type AccountStore = System;
	type WeightInfo = pallet_balances::weights::SubstrateWeight<Runtime>;
}

pub struct DealWithFees<R>(sp_std::marker::PhantomData<R>);
impl<R> OnUnbalanced<NegativeImbalance<R>> for DealWithFees<R>
where
	R: pallet_balances::Config + pallet_treasury::Config,
	pallet_treasury::Pallet<R>: OnUnbalanced<NegativeImbalance<R>>,
{
	// this seems to be called for substrate-based transactions
	fn on_unbalanceds<B>(mut fees_then_tips: impl Iterator<Item = NegativeImbalance<R>>) {
		if let Some(fees) = fees_then_tips.next() {
			// for fees, 80% are burned, 20% to the treasury
			let (_, to_treasury) = fees.ration(80, 20);
			// Balances pallet automatically burns dropped Negative Imbalances by decreasing
			// total_supply accordingly
			<pallet_treasury::Pallet<R> as OnUnbalanced<_>>::on_unbalanced(to_treasury);
		}
	}

	// this is called from pallet_evm for Ethereum-based transactions
	// (technically, it calls on_unbalanced, which calls this when non-zero)
	fn on_nonzero_unbalanced(amount: NegativeImbalance<R>) {
		// Balances pallet automatically burns dropped Negative Imbalances by decreasing
		// total_supply accordingly
		let (_, to_treasury) = amount.ration(80, 20);
		<pallet_treasury::Pallet<R> as OnUnbalanced<_>>::on_unbalanced(to_treasury);
	}
}

parameter_types! {
	pub const TransactionByteFee: Balance = currency::TRANSACTION_BYTE_FEE;
	pub OperationalFeeMultiplier: u8 = 5;
}

pub struct WeightToFee;
impl WeightToFeePolynomial for WeightToFee {
	type Balance = Balance;

	/// Return a vec of coefficients. Here we just use one coefficient and reduce it to a constant
	/// modifier in order to closely match Ethereum-based fees.
	///
	/// Calculation, per the documentation in `frame_support`:
	///
	/// ```ignore
	/// coeff_integer * x^(degree) + coeff_frac * x^(degree)
	/// ```
	fn polynomial() -> WeightToFeeCoefficients<Self::Balance> {
		smallvec![WeightToFeeCoefficient {
			degree: 1,
			coeff_frac: Perbill::zero(),
			coeff_integer: currency::WEIGHT_FEE,
			negative: false,
		}]
	}
}

impl pallet_transaction_payment::Config for Runtime {
	type OnChargeTransaction = CurrencyAdapter<Balances, DealWithFees<Runtime>>;
	type TransactionByteFee = TransactionByteFee;
	type OperationalFeeMultiplier = OperationalFeeMultiplier;
	type WeightToFee = IdentityFee<Balance>;
	type FeeMultiplierUpdate = SlowAdjustingFeeUpdate<Runtime>;
}

impl pallet_ethereum_chain_id::Config for Runtime {}

impl pallet_randomness_collective_flip::Config for Runtime {}

/// Current approximation of the gas/s consumption considering
/// EVM execution over compiled WASM (on 4.4Ghz CPU).
/// Given the 500ms Weight, from which 75% only are used for transactions,
/// the total EVM execution gas limit is: GAS_PER_SECOND * 0.500 * 0.75 ~= 15_000_000.
pub const GAS_PER_SECOND: u64 = 40_000_000;

/// Approximate ratio of the amount of Weight per Gas.
/// u64 works for approximations because Weight is a very small unit compared to gas.
pub const WEIGHT_PER_GAS: u64 = WEIGHT_PER_SECOND / GAS_PER_SECOND;

pub struct MoonbeamGasWeightMapping;

impl pallet_evm::GasWeightMapping for MoonbeamGasWeightMapping {
	fn gas_to_weight(gas: u64) -> Weight {
		gas.saturating_mul(WEIGHT_PER_GAS)
	}
	fn weight_to_gas(weight: Weight) -> u64 {
		u64::try_from(weight.wrapping_div(WEIGHT_PER_GAS)).unwrap_or(u32::MAX as u64)
	}
}

parameter_types! {
	pub BlockGasLimit: U256
		= U256::from(NORMAL_DISPATCH_RATIO * MAXIMUM_BLOCK_WEIGHT / WEIGHT_PER_GAS);
	/// The portion of the `NORMAL_DISPATCH_RATIO` that we adjust the fees with. Blocks filled less
	/// than this will decrease the weight and more will increase.
	pub const TargetBlockFullness: Perquintill = Perquintill::from_percent(25);
	/// The adjustment variable of the runtime. Higher values will cause `TargetBlockFullness` to
	/// change the fees more rapidly. This low value causes changes to occur slowly over time.
	pub AdjustmentVariable: Multiplier = Multiplier::saturating_from_rational(3, 100_000);
	/// Minimum amount of the multiplier. This value cannot be too low. A test case should ensure
	/// that combined with `AdjustmentVariable`, we can recover from the minimum.
	/// See `multiplier_can_grow_from_zero` in integration_tests.rs.
	/// This value is currently only used by pallet-transaction-payment as an assertion that the
	/// next multiplier is always > min value.
	pub MinimumMultiplier: Multiplier = Multiplier::saturating_from_rational(1, 1_000_000u128);
	pub PrecompilesValue: MoonriverPrecompiles<Runtime> = MoonriverPrecompiles::<_>::new();
}

pub struct FixedGasPrice;
impl FeeCalculator for FixedGasPrice {
	fn min_gas_price() -> U256 {
		(1 * currency::GIGAWEI * currency::SUPPLY_FACTOR).into()
	}
}

/// Parameterized slow adjusting fee updated based on
/// https://w3f-research.readthedocs.io/en/latest/polkadot/overview/2-token-economics.html#-2.-slow-adjusting-mechanism // editorconfig-checker-disable-line
///
/// The adjustment algorithm boils down to:
///
/// diff = (previous_block_weight - target) / maximum_block_weight
/// next_multiplier = prev_multiplier * (1 + (v * diff) + ((v * diff)^2 / 2))
/// assert(next_multiplier > min)
///     where: v is AdjustmentVariable
///            target is TargetBlockFullness
///            min is MinimumMultiplier
pub type SlowAdjustingFeeUpdate<R> =
	TargetedFeeAdjustment<R, TargetBlockFullness, AdjustmentVariable, MinimumMultiplier>;

use frame_support::traits::FindAuthor;
//TODO It feels like this shold be able to work for any T: H160, but I tried for
// embarassingly long and couldn't figure that out.

/// The author inherent provides a AccountId20, but pallet evm needs an H160.
/// This simple adapter makes the conversion.
pub struct FindAuthorAdapter<Inner>(sp_std::marker::PhantomData<Inner>);

impl<Inner> FindAuthor<H160> for FindAuthorAdapter<Inner>
where
	Inner: FindAuthor<AccountId20>,
{
	fn find_author<'a, I>(digests: I) -> Option<H160>
	where
		I: 'a + IntoIterator<Item = (sp_runtime::ConsensusEngineId, &'a [u8])>,
	{
		Inner::find_author(digests).map(Into::into)
	}
}

impl pallet_evm::Config for Runtime {
	type FeeCalculator = FixedGasPrice;
	type GasWeightMapping = MoonbeamGasWeightMapping;
	type BlockHashMapping = pallet_ethereum::EthereumBlockHashMapping<Self>;
	type CallOrigin = EnsureAddressRoot<AccountId>;
	type WithdrawOrigin = EnsureAddressNever<AccountId>;
	type AddressMapping = runtime_common::IntoAddressMapping;
	type Currency = Balances;
	type Event = Event;
	type Runner = pallet_evm::runner::stack::Runner<Self>;
	type PrecompilesType = MoonriverPrecompiles<Self>;
	type PrecompilesValue = PrecompilesValue;
	type ChainId = EthereumChainId;
	type OnChargeTransaction = pallet_evm::EVMCurrencyAdapter<Balances, DealWithFees<Runtime>>;
	type BlockGasLimit = BlockGasLimit;
	type FindAuthor = FindAuthorAdapter<AuthorInherent>;
	type WeightInfo = pallet_evm::weights::SubstrateWeight<Self>;
}

parameter_types! {
	pub MaximumSchedulerWeight: Weight = NORMAL_DISPATCH_RATIO * BlockWeights::get().max_block;
	pub const MaxScheduledPerBlock: u32 = 50;
}

impl pallet_scheduler::Config for Runtime {
	type Event = Event;
	type Origin = Origin;
	type PalletsOrigin = OriginCaller;
	type Call = Call;
	type MaximumWeight = MaximumSchedulerWeight;
	type ScheduleOrigin = EnsureRoot<AccountId>;
	type MaxScheduledPerBlock = MaxScheduledPerBlock;
	type WeightInfo = pallet_scheduler::weights::SubstrateWeight<Runtime>;
	type OriginPrivilegeCmp = EqualPrivilegeOnly;
	type PreimageProvider = ();
	type NoPreimagePostponement = ();
}

parameter_types! {
	/// The maximum amount of time (in blocks) for council members to vote on motions.
	/// Motions may end in fewer blocks if enough votes are cast to determine the result.
	pub const CouncilMotionDuration: BlockNumber = 3 * DAYS;
	/// The maximum number of Proposlas that can be open in the council at once.
	pub const CouncilMaxProposals: u32 = 100;
	/// The maximum number of council members.
	pub const CouncilMaxMembers: u32 = 100;

	/// The maximum amount of time (in blocks) for technical committee members to vote on motions.
	/// Motions may end in fewer blocks if enough votes are cast to determine the result.
	pub const TechCommitteeMotionDuration: BlockNumber = 3 * DAYS;
	/// The maximum number of Proposlas that can be open in the technical committee at once.
	pub const TechCommitteeMaxProposals: u32 = 100;
	/// The maximum number of technical committee members.
	pub const TechCommitteeMaxMembers: u32 = 100;
}

type CouncilInstance = pallet_collective::Instance1;
type TechCommitteeInstance = pallet_collective::Instance2;

impl pallet_collective::Config<CouncilInstance> for Runtime {
	type Origin = Origin;
	type Event = Event;
	type Proposal = Call;
	type MotionDuration = CouncilMotionDuration;
	type MaxProposals = CouncilMaxProposals;
	type MaxMembers = CouncilMaxMembers;
	type DefaultVote = pallet_collective::MoreThanMajorityThenPrimeDefaultVote;
	type WeightInfo = pallet_collective::weights::SubstrateWeight<Runtime>;
}

impl pallet_collective::Config<TechCommitteeInstance> for Runtime {
	type Origin = Origin;
	type Event = Event;
	type Proposal = Call;
	type MotionDuration = TechCommitteeMotionDuration;
	type MaxProposals = TechCommitteeMaxProposals;
	type MaxMembers = TechCommitteeMaxMembers;
	type DefaultVote = pallet_collective::MoreThanMajorityThenPrimeDefaultVote;
	type WeightInfo = pallet_collective::weights::SubstrateWeight<Runtime>;
}

parameter_types! {
	pub const LaunchPeriod: BlockNumber = 1 * DAYS;
	pub const VotingPeriod: BlockNumber = 5 * DAYS;
	pub const VoteLockingPeriod: BlockNumber = 1 * DAYS;
	pub const FastTrackVotingPeriod: BlockNumber = 3 * HOURS;
	pub const EnactmentPeriod: BlockNumber = 1 * DAYS;
	pub const CooloffPeriod: BlockNumber = 7 * DAYS;
	pub const MinimumDeposit: Balance = 4 * currency::MOVR * currency::SUPPLY_FACTOR;
	pub const MaxVotes: u32 = 100;
	pub const MaxProposals: u32 = 100;
	pub const PreimageByteDeposit: Balance = currency::STORAGE_BYTE_FEE;
	pub const InstantAllowed: bool = true;
}

impl pallet_democracy::Config for Runtime {
	type Proposal = Call;
	type Event = Event;
	type Currency = Balances;
	type EnactmentPeriod = EnactmentPeriod;
	type LaunchPeriod = LaunchPeriod;
	type VotingPeriod = VotingPeriod;

	type VoteLockingPeriod = VoteLockingPeriod;
	type FastTrackVotingPeriod = FastTrackVotingPeriod;
	type MinimumDeposit = MinimumDeposit;
	/// To decide what their next motion is.
	type ExternalOrigin =
		pallet_collective::EnsureProportionAtLeast<_1, _2, AccountId, CouncilInstance>;
	/// To have the next scheduled referendum be a straight majority-carries vote.
	type ExternalMajorityOrigin =
		pallet_collective::EnsureProportionAtLeast<_3, _5, AccountId, CouncilInstance>;
	/// To have the next scheduled referendum be a straight default-carries (NTB) vote.
	type ExternalDefaultOrigin =
		pallet_collective::EnsureProportionAtLeast<_3, _5, AccountId, CouncilInstance>;
	/// To allow a shorter voting/enactment period for external proposals.
	type FastTrackOrigin =
		pallet_collective::EnsureProportionAtLeast<_1, _2, AccountId, TechCommitteeInstance>;
	/// To instant fast track.
	type InstantOrigin =
		pallet_collective::EnsureProportionAtLeast<_3, _5, AccountId, TechCommitteeInstance>;
	// To cancel a proposal which has been passed.
	type CancellationOrigin = EnsureOneOf<
		EnsureRoot<AccountId>,
		pallet_collective::EnsureProportionAtLeast<_3, _5, AccountId, CouncilInstance>,
	>;
	// To cancel a proposal before it has been passed.
	type CancelProposalOrigin = EnsureOneOf<
		EnsureRoot<AccountId>,
		pallet_collective::EnsureProportionAtLeast<_3, _5, AccountId, TechCommitteeInstance>,
	>;
	type BlacklistOrigin = EnsureRoot<AccountId>;
	// Any single technical committee member may veto a coming council proposal, however they can
	// only do it once and it lasts only for the cooloff period.
	type VetoOrigin = pallet_collective::EnsureMember<AccountId, TechCommitteeInstance>;
	type CooloffPeriod = CooloffPeriod;
	type PreimageByteDeposit = PreimageByteDeposit;
	type Slash = ();
	type InstantAllowed = InstantAllowed;
	type Scheduler = Scheduler;
	type MaxVotes = MaxVotes;
	type OperationalPreimageOrigin = pallet_collective::EnsureMember<AccountId, CouncilInstance>;
	type PalletsOrigin = OriginCaller;
	type WeightInfo = pallet_democracy::weights::SubstrateWeight<Runtime>;
	type MaxProposals = MaxProposals;
}

parameter_types! {
	pub const ProposalBond: Permill = Permill::from_percent(5);
	pub const ProposalBondMinimum: Balance = 1 * currency::MOVR * currency::SUPPLY_FACTOR;
	pub const SpendPeriod: BlockNumber = 6 * DAYS;
	pub const TreasuryId: PalletId = PalletId(*b"py/trsry");
	pub const MaxApprovals: u32 = 100;
}

type TreasuryApproveOrigin = EnsureOneOf<
	EnsureRoot<AccountId>,
	pallet_collective::EnsureProportionAtLeast<_3, _5, AccountId, CouncilInstance>,
>;

type TreasuryRejectOrigin = EnsureOneOf<
	EnsureRoot<AccountId>,
	pallet_collective::EnsureProportionMoreThan<_1, _2, AccountId, CouncilInstance>,
>;

impl pallet_treasury::Config for Runtime {
	type PalletId = TreasuryId;
	type Currency = Balances;
	// At least three-fifths majority of the council is required (or root) to approve a proposal
	type ApproveOrigin = TreasuryApproveOrigin;
	// More than half of the council is required (or root) to reject a proposal
	type RejectOrigin = TreasuryRejectOrigin;
	type Event = Event;
	// If spending proposal rejected, transfer proposer bond to treasury
	type OnSlash = Treasury;
	type ProposalBond = ProposalBond;
	type ProposalBondMinimum = ProposalBondMinimum;
	type SpendPeriod = SpendPeriod;
	type Burn = ();
	type BurnDestination = ();
	type MaxApprovals = MaxApprovals;
	type WeightInfo = pallet_treasury::weights::SubstrateWeight<Runtime>;
	type SpendFunds = ();
	type ProposalBondMaximum = ();
}

parameter_types! {
	// Add one item in storage and take 258 bytes
	pub const BasicDeposit: Balance = currency::deposit(1, 258);
	// Not add any item to the storage but takes 66 bytes
	pub const FieldDeposit: Balance = currency::deposit(0, 66);
	// Add one item in storage and take 53 bytes
	pub const SubAccountDeposit: Balance = currency::deposit(1, 53);
	pub const MaxSubAccounts: u32 = 100;
	pub const MaxAdditionalFields: u32 = 100;
	pub const MaxRegistrars: u32 = 20;
}

type IdentityForceOrigin = EnsureOneOf<
	EnsureRoot<AccountId>,
	pallet_collective::EnsureProportionMoreThan<_1, _2, AccountId, CouncilInstance>,
>;
type IdentityRegistrarOrigin = EnsureOneOf<
	EnsureRoot<AccountId>,
	pallet_collective::EnsureProportionMoreThan<_1, _2, AccountId, CouncilInstance>,
>;

impl pallet_identity::Config for Runtime {
	type Event = Event;
	type Currency = Balances;
	type BasicDeposit = BasicDeposit;
	type FieldDeposit = FieldDeposit;
	type SubAccountDeposit = SubAccountDeposit;
	type MaxSubAccounts = MaxSubAccounts;
	type MaxAdditionalFields = MaxAdditionalFields;
	type MaxRegistrars = MaxRegistrars;
	type Slashed = Treasury;
	type ForceOrigin = IdentityForceOrigin;
	type RegistrarOrigin = IdentityRegistrarOrigin;
	type WeightInfo = pallet_identity::weights::SubstrateWeight<Runtime>;
}

pub struct TransactionConverter;

impl fp_rpc::ConvertTransaction<UncheckedExtrinsic> for TransactionConverter {
	fn convert_transaction(&self, transaction: pallet_ethereum::Transaction) -> UncheckedExtrinsic {
		UncheckedExtrinsic::new_unsigned(
			pallet_ethereum::Call::<Runtime>::transact { transaction }.into(),
		)
	}
}

impl fp_rpc::ConvertTransaction<opaque::UncheckedExtrinsic> for TransactionConverter {
	fn convert_transaction(
		&self,
		transaction: pallet_ethereum::Transaction,
	) -> opaque::UncheckedExtrinsic {
		let extrinsic = UncheckedExtrinsic::new_unsigned(
			pallet_ethereum::Call::<Runtime>::transact { transaction }.into(),
		);
		let encoded = extrinsic.encode();
		opaque::UncheckedExtrinsic::decode(&mut &encoded[..])
			.expect("Encoded extrinsic is always valid")
	}
}

impl pallet_ethereum::Config for Runtime {
	type Event = Event;
	type StateRoot = pallet_ethereum::IntermediateStateRoot<Self>;
}

parameter_types! {
	// Tells `pallet_base_fee` whether to calculate a new BaseFee `on_finalize` or not.
	pub IsActive: bool = false;
	pub DefaultBaseFeePerGas: U256 = (1 * currency::GIGAWEI * currency::SUPPLY_FACTOR).into();
}

pub struct BaseFeeThreshold;
impl pallet_base_fee::BaseFeeThreshold for BaseFeeThreshold {
	fn lower() -> Permill {
		Permill::zero()
	}
	fn ideal() -> Permill {
		Permill::from_parts(500_000)
	}
	fn upper() -> Permill {
		Permill::from_parts(1_000_000)
	}
}

impl pallet_base_fee::Config for Runtime {
	type Event = Event;
	type Threshold = BaseFeeThreshold;
	type IsActive = IsActive;
	type DefaultBaseFeePerGas = DefaultBaseFeePerGas;
}

parameter_types! {
	pub const ReservedXcmpWeight: Weight = MAXIMUM_BLOCK_WEIGHT / 4;
	pub const ReservedDmpWeight: Weight = MAXIMUM_BLOCK_WEIGHT / 4;
}

impl cumulus_pallet_parachain_system::Config for Runtime {
	type Event = Event;
	type OnSystemEvent = ();
	type SelfParaId = ParachainInfo;
	type DmpMessageHandler = MaintenanceMode;
	type ReservedDmpWeight = ReservedDmpWeight;
	type OutboundXcmpMessageSource = XcmpQueue;
	type XcmpMessageHandler = MaintenanceMode;
	type ReservedXcmpWeight = ReservedXcmpWeight;
}

impl parachain_info::Config for Runtime {}

parameter_types! {
	/// Minimum round length is 2 minutes (10 * 12 second block times)
	pub const MinBlocksPerRound: u32 = 10;
	/// Blocks per round
	pub const DefaultBlocksPerRound: u32 = 2 * HOURS;
	/// Rounds before the collator leaving the candidates request can be executed
	pub const LeaveCandidatesDelay: u32 = 24;
	/// Rounds before the candidate bond increase/decrease can be executed
	pub const CandidateBondLessDelay: u32 = 24;
	/// Rounds before the delegator exit can be executed
	pub const LeaveDelegatorsDelay: u32 = 24;
	/// Rounds before the delegator revocation can be executed
	pub const RevokeDelegationDelay: u32 = 24;
	/// Rounds before the delegator bond increase/decrease can be executed
	pub const DelegationBondLessDelay: u32 = 24;
	/// Rounds before the reward is paid
	pub const RewardPaymentDelay: u32 = 2;
	/// Minimum collators selected per round, default at genesis and minimum forever after
	pub const MinSelectedCandidates: u32 = 8;
	/// Maximum top delegations per candidate
	pub const MaxTopDelegationsPerCandidate: u32 = 300;
	/// Maximum bottom delegations per candidate
	pub const MaxBottomDelegationsPerCandidate: u32 = 50;
	/// Maximum delegations per delegator
	pub const MaxDelegationsPerDelegator: u32 = 100;
	/// Default fixed percent a collator takes off the top of due rewards
	pub const DefaultCollatorCommission: Perbill = Perbill::from_percent(20);
	/// Default percent of inflation set aside for parachain bond every round
	pub const DefaultParachainBondReservePercent: Percent = Percent::from_percent(30);
	/// Minimum stake required to become a collator
	pub const MinCollatorStk: u128 = 1000 * currency::MOVR * currency::SUPPLY_FACTOR;
	/// Minimum stake required to be reserved to be a candidate
	pub const MinCandidateStk: u128 = 500 * currency::MOVR * currency::SUPPLY_FACTOR;
	/// Minimum stake required to be reserved to be a delegator
	pub const MinDelegatorStk: u128 = 5 * currency::MOVR * currency::SUPPLY_FACTOR;
}
impl parachain_staking::Config for Runtime {
	type Event = Event;
	type Currency = Balances;
	type MonetaryGovernanceOrigin = EnsureRoot<AccountId>;
	type MinBlocksPerRound = MinBlocksPerRound;
	type DefaultBlocksPerRound = DefaultBlocksPerRound;
	type LeaveCandidatesDelay = LeaveCandidatesDelay;
	type CandidateBondLessDelay = CandidateBondLessDelay;
	type LeaveDelegatorsDelay = LeaveDelegatorsDelay;
	type RevokeDelegationDelay = RevokeDelegationDelay;
	type DelegationBondLessDelay = DelegationBondLessDelay;
	type RewardPaymentDelay = RewardPaymentDelay;
	type MinSelectedCandidates = MinSelectedCandidates;
	type MaxTopDelegationsPerCandidate = MaxTopDelegationsPerCandidate;
	type MaxBottomDelegationsPerCandidate = MaxBottomDelegationsPerCandidate;
	type MaxDelegationsPerDelegator = MaxDelegationsPerDelegator;
	type DefaultCollatorCommission = DefaultCollatorCommission;
	type DefaultParachainBondReservePercent = DefaultParachainBondReservePercent;
	type MinCollatorStk = MinCollatorStk;
	type MinCandidateStk = MinCandidateStk;
	type MinDelegation = MinDelegatorStk;
	type MinDelegatorStk = MinDelegatorStk;
	type WeightInfo = parachain_staking::weights::SubstrateWeight<Runtime>;
}

impl pallet_author_inherent::Config for Runtime {
	type SlotBeacon = RelaychainBlockNumberProvider<Self>;
	type AccountLookup = AuthorMapping;
	type EventHandler = ParachainStaking;
	type CanAuthor = AuthorFilter;
}

impl pallet_author_slot_filter::Config for Runtime {
	type Event = Event;
	type RandomnessSource = RandomnessCollectiveFlip;
	type PotentialAuthors = ParachainStaking;
}

parameter_types! {
	pub const MinimumReward: Balance = 0;
	pub const Initialized: bool = false;
	pub const InitializationPayment: Perbill = Perbill::from_percent(30);
	pub const MaxInitContributorsBatchSizes: u32 = 500;
	pub const RelaySignaturesThreshold: Perbill = Perbill::from_percent(100);
	pub const SignatureNetworkIdentifier:  &'static [u8] = b"moonriver-";

}

impl pallet_crowdloan_rewards::Config for Runtime {
	type Event = Event;
	type Initialized = Initialized;
	type InitializationPayment = InitializationPayment;
	type MaxInitContributors = MaxInitContributorsBatchSizes;
	type MinimumReward = MinimumReward;
	type RewardCurrency = Balances;
	type RelayChainAccountId = [u8; 32];
	type RewardAddressAssociateOrigin = EnsureSigned<Self::AccountId>;
	type RewardAddressChangeOrigin = EnsureSigned<Self::AccountId>;
	type RewardAddressRelayVoteThreshold = RelaySignaturesThreshold;
	type SignatureNetworkIdentifier = SignatureNetworkIdentifier;
	type VestingBlockNumber = cumulus_primitives_core::relay_chain::BlockNumber;
	type VestingBlockProvider =
		cumulus_pallet_parachain_system::RelaychainBlockNumberProvider<Self>;
	type WeightInfo = pallet_crowdloan_rewards::weights::SubstrateWeight<Runtime>;
}

parameter_types! {
	pub const DepositAmount: Balance = 100 * currency::MOVR * currency::SUPPLY_FACTOR;
}
// This is a simple session key manager. It should probably either work with, or be replaced
// entirely by pallet sessions
impl pallet_author_mapping::Config for Runtime {
	type Event = Event;
	type DepositCurrency = Balances;
	type DepositAmount = DepositAmount;
	type WeightInfo = pallet_author_mapping::weights::SubstrateWeight<Runtime>;
}

parameter_types! {
	// One storage item; key size 32, value size 8; .
	pub const ProxyDepositBase: Balance = currency::deposit(1, 8);
	// Additional storage item size of 21 bytes (20 bytes AccountId + 1 byte sizeof(ProxyType)).
	pub const ProxyDepositFactor: Balance = currency::deposit(0, 21);
	pub const MaxProxies: u16 = 32;
	pub const AnnouncementDepositBase: Balance = currency::deposit(1, 8);
	// Additional storage item size of 56 bytes:
	// - 20 bytes AccountId
	// - 32 bytes Hasher (Blake2256)
	// - 4 bytes BlockNumber (u32)
	pub const AnnouncementDepositFactor: Balance = currency::deposit(0, 56);
	pub const MaxPending: u16 = 32;
}

/// The type used to represent the kinds of proxying allowed.
#[cfg_attr(feature = "std", derive(serde::Serialize, serde::Deserialize))]
#[derive(
	Copy, Clone, Eq, PartialEq, Ord, PartialOrd, Encode, Decode, Debug, MaxEncodedLen, TypeInfo,
)]
pub enum ProxyType {
	/// All calls can be proxied. This is the trivial/most permissive filter.
	Any = 0,
	/// Only extrinsics that do not transfer funds.
	NonTransfer = 1,
	/// Only extrinsics related to governance (democracy and collectives).
	Governance = 2,
	/// Only extrinsics related to staking.
	Staking = 3,
	/// Allow to veto an announced proxy call.
	CancelProxy = 4,
	/// Allow extrinsic related to Balances.
	Balances = 5,
	/// Allow extrinsic related to AuthorMapping.
	AuthorMapping = 6,
}

impl Default for ProxyType {
	fn default() -> Self {
		Self::Any
	}
}

impl InstanceFilter<Call> for ProxyType {
	fn filter(&self, c: &Call) -> bool {
		match self {
			ProxyType::Any => true,
			ProxyType::NonTransfer => {
				matches!(
					c,
					Call::System(..)
						| Call::Timestamp(..) | Call::ParachainStaking(..)
						| Call::Democracy(..) | Call::CouncilCollective(..)
						| Call::Identity(..) | Call::TechCommitteeCollective(..)
						| Call::Utility(..) | Call::Proxy(..)
						| Call::AuthorMapping(..)
						| Call::CrowdloanRewards(pallet_crowdloan_rewards::Call::claim { .. })
				)
			}
			ProxyType::Governance => matches!(
				c,
				Call::Democracy(..)
					| Call::CouncilCollective(..)
					| Call::TechCommitteeCollective(..)
					| Call::Utility(..)
			),
			ProxyType::Staking => matches!(
				c,
				Call::ParachainStaking(..) | Call::Utility(..) | Call::AuthorMapping(..)
			),
			ProxyType::CancelProxy => matches!(
				c,
				Call::Proxy(pallet_proxy::Call::reject_announcement { .. })
			),
			ProxyType::Balances => matches!(c, Call::Balances(..) | Call::Utility(..)),
			ProxyType::AuthorMapping => matches!(c, Call::AuthorMapping(..)),
		}
	}

	fn is_superset(&self, o: &Self) -> bool {
		match (self, o) {
			(x, y) if x == y => true,
			(ProxyType::Any, _) => true,
			(_, ProxyType::Any) => false,
			_ => false,
		}
	}
}

impl pallet_proxy::Config for Runtime {
	type Event = Event;
	type Call = Call;
	type Currency = Balances;
	type ProxyType = ProxyType;
	type ProxyDepositBase = ProxyDepositBase;
	type ProxyDepositFactor = ProxyDepositFactor;
	type MaxProxies = MaxProxies;
	type WeightInfo = pallet_proxy::weights::SubstrateWeight<Runtime>;
	type MaxPending = MaxPending;
	type CallHasher = BlakeTwo256;
	type AnnouncementDepositBase = AnnouncementDepositBase;
	type AnnouncementDepositFactor = AnnouncementDepositFactor;
}

impl pallet_migrations::Config for Runtime {
	type Event = Event;
	type MigrationsList = (
		runtime_common::migrations::CommonMigrations<
			Runtime,
			CouncilCollective,
			TechCommitteeCollective,
		>,
		runtime_common::migrations::XcmMigrations<
			Runtime,
			xcm_config::StatemineParaId,
			xcm_config::StatemineAssetPalletInstance,
		>,
	);
}

<<<<<<< HEAD
parameter_types! {
	// The network Id of the relay
	pub const RelayNetwork: NetworkId = NetworkId::Kusama;
	// The relay chain Origin type
	pub RelayChainOrigin: Origin = cumulus_pallet_xcm::Origin::Relay.into();
	// The ancestry, defines the multilocation describing this consensus system
	pub Ancestry: MultiLocation = Parachain(ParachainInfo::parachain_id().into()).into();
	// Old Self Reserve location, defines the multilocation identifiying the self-reserve currency
	// This is used to match it against our Balances pallet when we receive such a MultiLocation
	// (Parent, Self Para Id, Self Balances pallet index)
	// This is the old anchoring way
	pub OldAnchoringSelfReserve: MultiLocation = MultiLocation {
		parents:1,
		interior: Junctions::X2(
			Parachain(ParachainInfo::parachain_id().into()),
			PalletInstance(<Balances as PalletInfoAccess>::index() as u8)
		)
	};
	// New Self Reserve location, defines the multilocation identifiying the self-reserve currency
	// This is used to match it also against our Balances pallet when we receive such
	// a MultiLocation: (Self Balances pallet index)
	// This is the new anchoring way
	pub NewAnchoringSelfReserve: MultiLocation = MultiLocation {
		parents:0,
		interior: Junctions::X1(
			PalletInstance(<Balances as PalletInfoAccess>::index() as u8)
		)
	};

	// Old reanchor logic location for pallet assets
	// We need to support both in case we talk to a chain not in 0.9.16
	// Indentified by thix prefix + generalIndex(assetId)
	pub LocalAssetsPalletLocationOldReanchor: MultiLocation = MultiLocation {
		parents:1,
		interior: Junctions::X2(
			Parachain(ParachainInfo::parachain_id().into()),
			PalletInstance(<LocalAssets as PalletInfoAccess>::index() as u8)
		)
	};

	// New reanchor logic location for pallet assets
	// We need to support both in case we talk to a chain not in 0.9.16
	// Indentified by thix prefix + generalIndex(assetId)
	pub LocalAssetsPalletLocationNewReanchor: MultiLocation = MultiLocation {
		parents:0,
		interior: Junctions::X1(
			PalletInstance(<LocalAssets as PalletInfoAccess>::index() as u8)
		)
	};

	// The Locations we accept to refer to our own currency. We need to support both pre and
	// post 0.9.16 versions, hence the reason for this being a Vec
	pub SelfReserveRepresentations: Vec<MultiLocation> = vec![
		OldAnchoringSelfReserve::get(),
		NewAnchoringSelfReserve::get()
	];
}

/// Type for specifying how a `MultiLocation` can be converted into an `AccountId`. This is used
/// when determining ownership of accounts for asset transacting and when attempting to use XCM
/// `Transact` in order to determine the dispatch Origin.
pub type LocationToAccountId = (
	// The parent (Relay-chain) origin converts to the default `AccountId`.
	ParentIsPreset<AccountId>,
	// Sibling parachain origins convert to AccountId via the `ParaId::into`.
	SiblingParachainConvertsVia<polkadot_parachain::primitives::Sibling, AccountId>,
	// If we receive a MultiLocation of type AccountKey20, just generate a native account
	AccountKey20Aliases<RelayNetwork, AccountId>,
);

// The non-reserve fungible transactor type
// It will use pallet-assets, and the Id will be matched against AsAssetType
pub type ForeignFungiblesTransactor = FungiblesAdapter<
	// Use this fungibles implementation:
	Assets,
	// Use this currency when it is a fungible asset matching the given location or name:
	(
		ConvertedConcreteAssetId<
			AssetId,
			Balance,
			AsAssetType<AssetId, AssetType, AssetManager>,
			JustTry,
		>,
	),
	// Do a simple punn to convert an AccountId20 MultiLocation into a native chain account ID:
	LocationToAccountId,
	// Our chain's account ID type (we can't get away without mentioning it explicitly):
	AccountId,
	// We dont allow teleports.
	Nothing,
	// We dont track any teleports
	(),
>;

/// The transactor for our own chain currency.
pub type LocalAssetTransactor = XcmCurrencyAdapter<
	// Use this currency:
	Balances,
	// Use this currency when it is a fungible asset matching any of the locations in
	// SelfReserveRepresentations
	xcm_primitives::MultiIsConcrete<SelfReserveRepresentations>,
	// We can convert the MultiLocations with our converter above:
	LocationToAccountId,
	// Our chain's account ID type (we can't get away without mentioning it explicitly):
	AccountId,
	// We dont allow teleport
	(),
>;

/// Means for transacting local assets that are not the native currency
/// This transactor uses the old reanchor logic
pub type LocalFungiblesTransactorOldReanchor = FungiblesAdapter<
	// Use this fungibles implementation:
	LocalAssets,
	(
		ConvertedConcreteAssetId<
			AssetId,
			Balance,
			AsPrefixedGeneralIndex<LocalAssetsPalletLocationOldReanchor, AssetId, JustTry>,
			JustTry,
		>,
	),
	// Convert an XCM MultiLocation into a local account id:
	LocationToAccountId,
	// Our chain's account ID type (we can't get away without mentioning it explicitly):
	AccountId,
	// We dont want to allow teleporting assets
	Nothing,
	// The account to use for tracking teleports.
	(),
>;

/// Means for transacting local assets besides the native currency on this chain.
pub type LocalFungiblesTransactorNewReanchor = FungiblesAdapter<
	// Use this fungibles implementation:
	LocalAssets,
	// Use this currency when it is a fungible asset matching the given location or name:
	(
		ConvertedConcreteAssetId<
			AssetId,
			Balance,
			AsPrefixedGeneralIndex<LocalAssetsPalletLocationNewReanchor, AssetId, JustTry>,
			JustTry,
		>,
	),
	// Convert an XCM MultiLocation into a local account id:
	LocationToAccountId,
	// Our chain's account ID type (we can't get away without mentioning it explicitly):
	AccountId,
	// We dont want to allow teleporting assets
	Nothing,
	// The account to use for tracking teleports.
	(),
>;

// We use all transactors
// These correspond to
// SelfReserve asset, both pre and post 0.9.16
// Foreign assets
// Local assets, both pre and post 0.9.16
pub type AssetTransactors = (
	LocalAssetTransactor,
	ForeignFungiblesTransactor,
	LocalFungiblesTransactorOldReanchor,
	LocalFungiblesTransactorNewReanchor,
);

/// ready for dispatching a transaction with Xcm's `Transact`. There is an `OriginKind` which can
/// biases the kind of local `Origin` it will become.
pub type XcmOriginToTransactDispatchOrigin = (
	// Sovereign account converter; this attempts to derive an `AccountId` from the origin location
	// using `LocationToAccountId` and then turn that into the usual `Signed` origin. Useful for
	// foreign chains who want to have a local sovereign account on this chain which they control.
	SovereignSignedViaLocation<LocationToAccountId, Origin>,
	// Native converter for Relay-chain (Parent) location; will converts to a `Relay` origin when
	// recognised.
	RelayChainAsNative<RelayChainOrigin, Origin>,
	// Native converter for sibling Parachains; will convert to a `SiblingPara` origin when
	// recognised.
	SiblingParachainAsNative<cumulus_pallet_xcm::Origin, Origin>,
	// Xcm origins can be represented natively under the Xcm pallet's Xcm origin.
	pallet_xcm::XcmPassthrough<Origin>,
	// Xcm Origins defined by a Multilocation of type AccountKey20 can be converted to a 20 byte-
	// account local origin
	SignedAccountKey20AsNative<RelayNetwork, Origin>,
);

parameter_types! {
	/// The amount of weight an XCM operation takes. This is safe overestimate.
	pub UnitWeightCost: Weight = 200_000_000;
	pub MaxInstructions: u32 = 100;
}

/// Xcm Weigher shared between multiple Xcm-related configs.
pub type XcmWeigher = FixedWeightBounds<UnitWeightCost, Call, MaxInstructions>;

// Allow paid executions
pub type XcmBarrier = (
	TakeWeightCredit,
	AllowTopLevelPaidExecutionFrom<Everything>,
	// Expected responses are OK.
	AllowKnownQueryResponses<PolkadotXcm>,
	// Subscriptions for version tracking are OK.
	AllowSubscriptionsFrom<Everything>,
);

parameter_types! {
	/// Xcm fees will go to the treasury account
	pub XcmFeesAccount: AccountId = Treasury::account_id();
}

/// This is the struct that will handle the revenue from xcm fees
/// We do not burn anything because we want to mimic exactly what
/// the sovereign account has
pub type XcmFeesToAccount = xcm_primitives::XcmFeesToAccount<
	Assets,
	(
		ConvertedConcreteAssetId<
			AssetId,
			Balance,
			AsAssetType<AssetId, AssetType, AssetManager>,
			JustTry,
		>,
	),
	AccountId,
	XcmFeesAccount,
>;

pub struct XcmExecutorConfig;
impl xcm_executor::Config for XcmExecutorConfig {
	type Call = Call;
	type XcmSender = XcmRouter;
	// How to withdraw and deposit an asset.
	type AssetTransactor = AssetTransactors;
	type OriginConverter = XcmOriginToTransactDispatchOrigin;
	// Filter to the reserve withdraw operations
	type IsReserve = MultiNativeAsset;
	type IsTeleporter = (); // No teleport
	type LocationInverter = LocationInverter<Ancestry>;
	type Barrier = XcmBarrier;
	type Weigher = XcmWeigher;
	// We use three traders
	// When we receive either representation of the self-reserve asset,
	// we use UsingComponents and the local way of handling fees
	// When we receive a non-reserve asset, we use AssetManager to fetch how many
	// units per second we should charge
	type Trader = (
		UsingComponents<
			WeightToFee,
			OldAnchoringSelfReserve,
			AccountId,
			Balances,
			DealWithFees<Runtime>,
		>,
		UsingComponents<
			WeightToFee,
			NewAnchoringSelfReserve,
			AccountId,
			Balances,
			DealWithFees<Runtime>,
		>,
		FirstAssetTrader<AssetType, AssetManager, XcmFeesToAccount>,
	);
	type ResponseHandler = PolkadotXcm;
	type SubscriptionService = PolkadotXcm;
	type AssetTrap = PolkadotXcm;
	type AssetClaims = PolkadotXcm;
}

type XcmExecutor = xcm_executor::XcmExecutor<XcmExecutorConfig>;

parameter_types! {
	pub const MaxDownwardMessageWeight: Weight = MAXIMUM_BLOCK_WEIGHT / 10;
}

// Converts a Signed Local Origin into a MultiLocation
pub type LocalOriginToLocation = SignedToAccountId20<Origin, AccountId, RelayNetwork>;

/// The means for routing XCM messages which are not for local execution into the right message
/// queues.
pub type XcmRouter = (
	// Two routers - use UMP to communicate with the relay chain:
	cumulus_primitives_utility::ParentAsUmp<ParachainSystem, PolkadotXcm>,
	// ..and XCMP to communicate with the sibling chains.
	XcmpQueue,
);

impl pallet_xcm::Config for Runtime {
	type Event = Event;
	type SendXcmOrigin = EnsureXcmOrigin<Origin, LocalOriginToLocation>;
	type XcmRouter = XcmRouter;
	type ExecuteXcmOrigin = EnsureXcmOrigin<Origin, LocalOriginToLocation>;
	type XcmExecuteFilter = Nothing;
	type XcmExecutor = XcmExecutor;
	type XcmTeleportFilter = Nothing;
	type XcmReserveTransferFilter = Everything;
	type Weigher = XcmWeigher;
	type LocationInverter = LocationInverter<Ancestry>;
	type Origin = Origin;
	type Call = Call;
	const VERSION_DISCOVERY_QUEUE_SIZE: u32 = 100;
	type AdvertisedXcmVersion = pallet_xcm::CurrentXcmVersion;
}

impl cumulus_pallet_xcm::Config for Runtime {
	type Event = Event;
	type XcmExecutor = XcmExecutor;
}

impl cumulus_pallet_xcmp_queue::Config for Runtime {
	type Event = Event;
	type XcmExecutor = XcmExecutor;
	type ChannelInfo = ParachainSystem;
	type VersionWrapper = PolkadotXcm;
	type ExecuteOverweightOrigin = EnsureRoot<AccountId>;
	type ControllerOrigin = EnsureRoot<AccountId>;
	type ControllerOriginConverter = XcmOriginToTransactDispatchOrigin;
}

impl cumulus_pallet_dmp_queue::Config for Runtime {
	type Event = Event;
	type XcmExecutor = XcmExecutor;
	type ExecuteOverweightOrigin = EnsureRoot<AccountId>;
}

type ForeignAssetInstance = pallet_assets::Instance1;
type LocalAssetInstance = pallet_assets::Instance2;

=======
>>>>>>> 1c8aa398
// These parameters dont matter much as this will only be called by root with the forced arguments
// No deposit is substracted with those methods
parameter_types! {
	pub const AssetDeposit: Balance = currency::MOVR;
	pub const ApprovalDeposit: Balance = 0;
	pub const AssetsStringLimit: u32 = 50;
	pub const MetadataDepositBase: Balance = currency::deposit(1,68);
	pub const MetadataDepositPerByte: Balance = currency::deposit(0, 1);
	pub const ExecutiveBody: BodyId = BodyId::Executive;
	pub const AssetAccountDeposit: Balance = currency::deposit(1, 18);
}

/// We allow root and Chain council to execute privileged asset operations.
pub type AssetsForceOrigin = EnsureOneOf<
	EnsureRoot<AccountId>,
	pallet_collective::EnsureProportionMoreThan<_1, _2, AccountId, CouncilInstance>,
>;

// Foreign assets
impl pallet_assets::Config<ForeignAssetInstance> for Runtime {
	type Event = Event;
	type Balance = Balance;
	type AssetId = AssetId;
	type Currency = Balances;
	type ForceOrigin = AssetsForceOrigin;
	type AssetDeposit = AssetDeposit;
	type MetadataDepositBase = MetadataDepositBase;
	type MetadataDepositPerByte = MetadataDepositPerByte;
	type ApprovalDeposit = ApprovalDeposit;
	type StringLimit = AssetsStringLimit;
	type Freezer = ();
	type Extra = ();
	type AssetAccountDeposit = AssetAccountDeposit;
	type WeightInfo = pallet_assets::weights::SubstrateWeight<Runtime>;
}

// Local assets
impl pallet_assets::Config<LocalAssetInstance> for Runtime {
	type Event = Event;
	type Balance = Balance;
	type AssetId = AssetId;
	type Currency = Balances;
	type ForceOrigin = AssetsForceOrigin;
	type AssetDeposit = AssetDeposit;
	type MetadataDepositBase = MetadataDepositBase;
	type MetadataDepositPerByte = MetadataDepositPerByte;
	type ApprovalDeposit = ApprovalDeposit;
	type StringLimit = AssetsStringLimit;
	type Freezer = ();
	type Extra = ();
	type AssetAccountDeposit = AssetAccountDeposit;
	type WeightInfo = pallet_assets::weights::SubstrateWeight<Runtime>;
}

<<<<<<< HEAD
parameter_types! {
	// Statemine ParaId in kusama
	pub StatemineParaId: u32 = 1000;
	// Assets Pallet instance in Statemine kusama
	pub StatemineAssetPalletInstance: u8 = 50;
}

// Our ForeignAssetType. For now we only handle Xcm Assets
#[derive(Clone, Eq, Debug, PartialEq, Ord, PartialOrd, Encode, Decode, TypeInfo)]
pub enum AssetType {
	Xcm(MultiLocation),
}
impl Default for AssetType {
	fn default() -> Self {
		Self::Xcm(MultiLocation::here())
	}
}

impl From<MultiLocation> for AssetType {
	fn from(location: MultiLocation) -> Self {
		match location {
			// Change https://github.com/paritytech/cumulus/pull/831
			// This avoids interrumption once they upgrade
			// We map the previous location to the new one so that the assetId is well retrieved
			MultiLocation {
				parents: 1,
				interior: X2(Parachain(id), GeneralIndex(index)),
			} if id == StatemineParaId::get() => Self::Xcm(MultiLocation {
				parents: 1,
				interior: X3(
					Parachain(id),
					PalletInstance(StatemineAssetPalletInstance::get()),
					GeneralIndex(index),
				),
			}),
			_ => Self::Xcm(location),
		}
	}
}
impl Into<Option<MultiLocation>> for AssetType {
	fn into(self) -> Option<MultiLocation> {
		match self {
			Self::Xcm(location) => Some(location),
		}
	}
}

// Implementation on how to retrieve the AssetId from an AssetType
// We simply hash the AssetType and take the lowest 128 bits
impl From<AssetType> for AssetId {
	fn from(asset: AssetType) -> AssetId {
		match asset {
			AssetType::Xcm(id) => {
				let mut result: [u8; 16] = [0u8; 16];
				let hash: H256 = id.using_encoded(<Runtime as frame_system::Config>::Hashing::hash);
				result.copy_from_slice(&hash.as_fixed_bytes()[0..16]);
				u128::from_le_bytes(result)
			}
		}
	}
}

=======
>>>>>>> 1c8aa398
// We instruct how to register the Assets
// In this case, we tell it to Create an Asset in pallet-assets
pub struct AssetRegistrar;
use frame_support::{pallet_prelude::DispatchResult, transactional};

impl pallet_asset_manager::AssetRegistrar<Runtime> for AssetRegistrar {
	#[transactional]
	fn create_foreign_asset(
		asset: AssetId,
		min_balance: Balance,
		metadata: AssetRegistrarMetadata,
		is_sufficient: bool,
	) -> DispatchResult {
		Assets::force_create(
			Origin::root(),
			asset,
			AssetManager::account_id(),
			is_sufficient,
			min_balance,
		)?;

		// TODO uncomment when we feel comfortable
		/*
		// The asset has been created. Let's put the revert code in the precompile address
		let precompile_address = Runtime::asset_id_to_account(ASSET_PRECOMPILE_ADDRESS_PREFIX, asset);
		pallet_evm::AccountCodes::<Runtime>::insert(
			precompile_address,
			vec![0x60, 0x00, 0x60, 0x00, 0xfd],
		);*/

		// Lastly, the metadata
		Assets::force_set_metadata(
			Origin::root(),
			asset,
			metadata.name,
			metadata.symbol,
			metadata.decimals,
			metadata.is_frozen,
		)
	}

	#[transactional]
	fn create_local_asset(
		asset: AssetId,
		creator: AccountId,
		min_balance: Balance,
		owner: AccountId,
	) -> DispatchResult {
		// In this case we use the regular call, since we want the deposit
		// to be withdrawn from the caller
		LocalAssets::create(Origin::signed(creator), asset, owner, min_balance)?;

		// No metadata needs to be set, as this can be set through regular calls

		// TODO uncomment when we feel comfortable

		// The asset has been created. Let's put the revert code in the precompile address
		let precompile_address: H160 =
			Runtime::asset_id_to_account(LOCAL_ASSET_PRECOMPILE_ADDRESS_PREFIX, asset).into();
		pallet_evm::AccountCodes::<Runtime>::insert(
			precompile_address,
			vec![0x60, 0x00, 0x60, 0x00, 0xfd],
		);
		Ok(())
	}
}

pub struct LocalAssetIdCreator;
impl pallet_asset_manager::LocalAssetIdCreator<Runtime> for LocalAssetIdCreator {
	fn create_asset_id_from_metadata(_account: AccountId, local_asset_counter: u128) -> AssetId {
		// Our means of converting a creator to an assetId
		// We basically hash (local asset counter)
		let mut result: [u8; 16] = [0u8; 16];
		let to_hash = local_asset_counter.encode();
		let hash: H256 = to_hash.using_encoded(<Runtime as frame_system::Config>::Hashing::hash);
		result.copy_from_slice(&hash.as_fixed_bytes()[0..16]);
		u128::from_le_bytes(result)
	}
}

#[derive(Clone, Default, Eq, Debug, PartialEq, Ord, PartialOrd, Encode, Decode, TypeInfo)]
pub struct AssetRegistrarMetadata {
	pub name: Vec<u8>,
	pub symbol: Vec<u8>,
	pub decimals: u8,
	pub is_frozen: bool,
}

impl pallet_asset_manager::Config for Runtime {
	type Event = Event;
	type Balance = Balance;
	type AssetId = AssetId;
	type AssetRegistrarMetadata = AssetRegistrarMetadata;
<<<<<<< HEAD
	type ForeignAssetType = AssetType;
=======
	type AssetType = xcm_config::AssetType;
>>>>>>> 1c8aa398
	type AssetRegistrar = AssetRegistrar;
	type ForeignAssetModifierOrigin = EnsureRoot<AccountId>;
	type LocalAssetModifierOrigin = EnsureRoot<AccountId>;
	type LocalAssetIdCreator = LocalAssetIdCreator;
	type WeightInfo = pallet_asset_manager::weights::SubstrateWeight<Runtime>;
}

// Instruct how to go from an H160 to an AssetID
// We just take the lowest 128 bits
impl AccountIdAssetIdConversion<AccountId, AssetId> for Runtime {
	/// The way to convert an account to assetId is by ensuring that the prefix is 0XFFFFFFFF
	/// and by taking the lowest 128 bits as the assetId
	fn account_to_asset_id(account: AccountId) -> Option<(Vec<u8>, AssetId)> {
		let h160_account: H160 = account.into();
		let mut data = [0u8; 16];
		let (prefix_part, id_part) = h160_account.as_fixed_bytes().split_at(4);
		if prefix_part == FOREIGN_ASSET_PRECOMPILE_ADDRESS_PREFIX
			|| prefix_part == LOCAL_ASSET_PRECOMPILE_ADDRESS_PREFIX
		{
			data.copy_from_slice(id_part);
			let asset_id: AssetId = u128::from_be_bytes(data).into();
			Some((prefix_part.to_vec(), asset_id))
		} else {
			None
		}
	}

	// The opposite conversion
	fn asset_id_to_account(prefix: &[u8], asset_id: AssetId) -> AccountId {
		let mut data = [0u8; 20];
		data[0..4].copy_from_slice(prefix);
		data[4..20].copy_from_slice(&asset_id.to_be_bytes());
		AccountId::from(data)
	}
}

<<<<<<< HEAD
// Our currencyId. We distinguish for now between SelfReserve, and Others, defined by their Id.
#[derive(Clone, Eq, Debug, PartialEq, Ord, PartialOrd, Encode, Decode, TypeInfo)]
pub enum CurrencyId {
	// Our native token
	SelfReserve,
	// Assets representing other chains native tokens
	ForeignAsset(AssetId),
	// Our local assets
	LocalAssetReserve(AssetId),
}

impl AccountIdToCurrencyId<AccountId, CurrencyId> for Runtime {
	fn account_to_currency_id(account: AccountId) -> Option<CurrencyId> {
		match account {
			// the self-reserve currency is identified by the pallet-balances address
			a if a == H160::from_low_u64_be(2050).into() => Some(CurrencyId::SelfReserve),
			// the rest of the currencies, by their corresponding erc20 address
			_ => Runtime::account_to_asset_id(account).map(|(prefix, asset_id)| {
				if prefix == FOREIGN_ASSET_PRECOMPILE_ADDRESS_PREFIX.to_vec() {
					CurrencyId::ForeignAsset(asset_id)
				} else {
					CurrencyId::LocalAssetReserve(asset_id)
				}
			}),
		}
	}
}
// How to convert from CurrencyId to MultiLocation

pub struct CurrencyIdtoMultiLocation<AssetXConverter>(sp_std::marker::PhantomData<AssetXConverter>);
impl<AssetXConverter> sp_runtime::traits::Convert<CurrencyId, Option<MultiLocation>>
	for CurrencyIdtoMultiLocation<AssetXConverter>
where
	AssetXConverter: xcm_executor::traits::Convert<MultiLocation, AssetId>,
{
	fn convert(currency: CurrencyId) -> Option<MultiLocation> {
		match currency {
			// For now and until Xtokens is adapted to handle 0.9.16 version we use
			// the old anchoring here
			// This is not a problem in either cases, since the view of the destination
			// chain does not change
			// TODO! change this to NewAnchoringSelfReserve once xtokens is adapted for it
			CurrencyId::SelfReserve => {
				let multi: MultiLocation = OldAnchoringSelfReserve::get();
				Some(multi)
			}
			CurrencyId::ForeignAsset(asset) => AssetXConverter::reverse_ref(asset).ok(),
			CurrencyId::LocalAssetReserve(asset) => {
				let mut location = LocalAssetsPalletLocationOldReanchor::get();
				location.push_interior(Junction::GeneralIndex(asset)).ok();
				Some(location)
			}
		}
	}
}

parameter_types! {
	pub const BaseXcmWeight: Weight = 100_000_000;
	pub const MaxAssetsForTransfer: usize = 2;

	// This is how we are going to detect whether the asset is a Reserve asset
	// This however is the chain part only
	pub SelfLocation: MultiLocation = MultiLocation {
		parents:1,
		interior: Junctions::X1(
			Parachain(ParachainInfo::get().into())
		)
	};
}

impl orml_xtokens::Config for Runtime {
	type Event = Event;
	type Balance = Balance;
	type CurrencyId = CurrencyId;
	type AccountIdToMultiLocation = AccountIdToMultiLocation<AccountId>;
	type CurrencyIdConvert =
		CurrencyIdtoMultiLocation<AsAssetType<AssetId, AssetType, AssetManager>>;
	type XcmExecutor = XcmExecutor;
	type SelfLocation = SelfLocation;
	type Weigher = XcmWeigher;
	type BaseXcmWeight = BaseXcmWeight;
	type LocationInverter = LocationInverter<Ancestry>;
	type MaxAssetsForTransfer = MaxAssetsForTransfer;
}

// For now we only allow to transact in the relay, although this might change in the future
// Transactors just defines the chains in which we allow transactions to be issued through
// xcm
#[derive(Clone, Eq, Debug, PartialEq, Ord, PartialOrd, Encode, Decode, TypeInfo)]
pub enum Transactors {
	Relay,
}

impl TryFrom<u8> for Transactors {
	type Error = ();
	fn try_from(value: u8) -> Result<Self, Self::Error> {
		match value {
			0u8 => Ok(Transactors::Relay),
			_ => Err(()),
		}
	}
}

impl UtilityEncodeCall for Transactors {
	fn encode_call(self, call: UtilityAvailableCalls) -> Vec<u8> {
		match self {
			// Shall we use westend for moonbase? The tests are probably based on rococo
			// but moonbase-alpha is attached to westend-runtime I think
			Transactors::Relay => moonbeam_relay_encoder::kusama::KusamaEncoder.encode_call(call),
		}
	}
}

impl XcmTransact for Transactors {
	fn destination(self) -> MultiLocation {
		match self {
			Transactors::Relay => MultiLocation::parent(),
		}
	}
}

impl xcm_transactor::Config for Runtime {
	type Event = Event;
	type Balance = Balance;
	type Transactor = Transactors;
	type DerivativeAddressRegistrationOrigin = EnsureRoot<AccountId>;
	type SovereignAccountDispatcherOrigin = EnsureRoot<AccountId>;
	type CurrencyId = CurrencyId;
	type AccountIdToMultiLocation = AccountIdToMultiLocation<AccountId>;
	type CurrencyIdToMultiLocation =
		CurrencyIdtoMultiLocation<AsAssetType<AssetId, AssetType, AssetManager>>;
	type XcmSender = XcmRouter;
	type SelfLocation = SelfLocation;
	type Weigher = xcm_builder::FixedWeightBounds<UnitWeightCost, Call, MaxInstructions>;
	type LocationInverter = LocationInverter<Ancestry>;
	type BaseXcmWeight = BaseXcmWeight;
	type AssetTransactor = AssetTransactors;
	type WeightInfo = xcm_transactor::weights::SubstrateWeight<Runtime>;
}

=======
>>>>>>> 1c8aa398
/// Maintenance mode Call filter
pub struct MaintenanceFilter;
impl Contains<Call> for MaintenanceFilter {
	fn contains(c: &Call) -> bool {
		match c {
			Call::Assets(_) => false,
			Call::LocalAssets(_) => false,
			Call::Balances(_) => false,
			Call::CrowdloanRewards(_) => false,
			Call::Ethereum(_) => false,
			Call::EVM(_) => false,
			Call::Identity(_) => false,
			Call::XTokens(_) => false,
			Call::ParachainStaking(_) => false,
			Call::PolkadotXcm(_) => false,
			Call::Treasury(_) => false,
			Call::XcmTransactor(_) => false,
			_ => true,
		}
	}
}

/// Normal Call Filter
/// We dont allow to create nor mint assets, this for now is disabled
/// We only allow transfers. For now creation of assets will go through
/// asset-manager, while minting/burning only happens through xcm messages
/// This can change in the future
pub struct NormalFilter;
impl Contains<Call> for NormalFilter {
	fn contains(c: &Call) -> bool {
		match c {
			Call::Assets(method) => match method {
				pallet_assets::Call::transfer { .. } => true,
				pallet_assets::Call::transfer_keep_alive { .. } => true,
				pallet_assets::Call::approve_transfer { .. } => true,
				pallet_assets::Call::transfer_approved { .. } => true,
				pallet_assets::Call::cancel_approval { .. } => true,
				_ => false,
			},
			Call::LocalAssets(method) => match method {
				pallet_assets::Call::create { .. } => false,
				_ => true,
			},
			// We just want to enable this in case of live chains, since the default version
			// is populated at genesis
			Call::PolkadotXcm(method) => match method {
				pallet_xcm::Call::force_default_xcm_version { .. } => true,
				_ => false,
			},
			_ => true,
		}
	}
}

pub struct MaintenanceDmpHandler;
impl DmpMessageHandler for MaintenanceDmpHandler {
	// This implementation makes messages be queued
	// Since the limit is 0, messages are queued for next iteration
	fn handle_dmp_messages(
		iter: impl Iterator<Item = (RelayBlockNumber, Vec<u8>)>,
		_limit: Weight,
	) -> Weight {
		DmpQueue::handle_dmp_messages(iter, 0)
	}
}

pub struct MaintenanceXcmpHandler;
impl XcmpMessageHandler for MaintenanceXcmpHandler {
	// This implementation makes messages be queued
	// Since the limit is 0, messages are queued for next iteration
	fn handle_xcmp_messages<'a, I: Iterator<Item = (ParaId, RelayBlockNumber, &'a [u8])>>(
		iter: I,
		_limit: Weight,
	) -> Weight {
		XcmpQueue::handle_xcmp_messages(iter, 0)
	}
}

/// The hooks we wantt to run in Maintenance Mode
pub struct MaintenanceHooks;

impl OnInitialize<BlockNumber> for MaintenanceHooks {
	fn on_initialize(n: BlockNumber) -> Weight {
		AllPalletsReversedWithSystemFirst::on_initialize(n)
	}
}

// return 0
// For some reason using empty tuple () isnt working
// There exist only two pallets that use onIdle and these are xcmp and dmp queues
// For some reason putting an empty tumple does not work (transaction never finishes)
// We use an empty onIdle, if on the future we want one of the pallets to execute it
// we need to provide it here
impl OnIdle<BlockNumber> for MaintenanceHooks {
	fn on_idle(_n: BlockNumber, _max_weight: Weight) -> Weight {
		0
	}
}

impl OnRuntimeUpgrade for MaintenanceHooks {
	fn on_runtime_upgrade() -> Weight {
		AllPalletsReversedWithSystemFirst::on_runtime_upgrade()
	}
	#[cfg(feature = "try-runtime")]
	fn pre_upgrade() -> Result<(), &'static str> {
		AllPalletsReversedWithSystemFirst::pre_upgrade()
	}

	#[cfg(feature = "try-runtime")]
	fn post_upgrade() -> Result<(), &'static str> {
		AllPalletsReversedWithSystemFirst::post_upgrade()
	}
}

impl OnFinalize<BlockNumber> for MaintenanceHooks {
	fn on_finalize(n: BlockNumber) {
		AllPalletsReversedWithSystemFirst::on_finalize(n)
	}
}

impl OffchainWorker<BlockNumber> for MaintenanceHooks {
	fn offchain_worker(n: BlockNumber) {
		AllPalletsReversedWithSystemFirst::offchain_worker(n)
	}
}

impl pallet_maintenance_mode::Config for Runtime {
	type Event = Event;
	type NormalCallFilter = NormalFilter;
	type MaintenanceCallFilter = MaintenanceFilter;
	type MaintenanceOrigin =
		pallet_collective::EnsureProportionAtLeast<_2, _3, AccountId, TechCommitteeInstance>;
	type NormalDmpHandler = DmpQueue;
	type MaintenanceDmpHandler = MaintenanceDmpHandler;
	type NormalXcmpHandler = XcmpQueue;
	type MaintenanceXcmpHandler = MaintenanceXcmpHandler;
	// We use AllPalletsReversedWithSystemFirst because we dont want to change the hooks in normal
	// operation
	type NormalExecutiveHooks = AllPalletsReversedWithSystemFirst;
	type MaitenanceExecutiveHooks = MaintenanceHooks;
}

impl pallet_proxy_genesis_companion::Config for Runtime {
	type ProxyType = ProxyType;
}

construct_runtime! {
	pub enum Runtime where
		Block = Block,
		NodeBlock = opaque::Block,
		UncheckedExtrinsic = UncheckedExtrinsic
	{
		// System support stuff.
		System: frame_system::{Pallet, Call, Storage, Config, Event<T>} = 0,
		ParachainSystem: cumulus_pallet_parachain_system::{Pallet, Call, Storage, Inherent, Event<T>} = 1,
		RandomnessCollectiveFlip: pallet_randomness_collective_flip::{Pallet, Storage} = 2,
		Timestamp: pallet_timestamp::{Pallet, Call, Storage, Inherent} = 3,
		ParachainInfo: parachain_info::{Pallet, Storage, Config} = 4,

		// Monetary stuff.
		Balances: pallet_balances::{Pallet, Call, Storage, Config<T>, Event<T>} = 10,
		TransactionPayment: pallet_transaction_payment::{Pallet, Storage} = 11,

		// Consensus support.
		ParachainStaking: parachain_staking::{Pallet, Call, Storage, Event<T>, Config<T>} = 20,
		AuthorInherent: pallet_author_inherent::{Pallet, Call, Storage, Inherent} = 21,
		AuthorFilter: pallet_author_slot_filter::{Pallet, Call, Storage, Event, Config} = 22,
		AuthorMapping: pallet_author_mapping::{Pallet, Call, Config<T>, Storage, Event<T>} = 23,

		// Handy utilities.
		Utility: pallet_utility::{Pallet, Call, Event} = 30,
		Proxy: pallet_proxy::{Pallet, Call, Storage, Event<T>} = 31,
		MaintenanceMode: pallet_maintenance_mode::{Pallet, Call, Config, Storage, Event} = 32,
		Identity: pallet_identity::{Pallet, Call, Storage, Event<T>} = 33,
		Migrations: pallet_migrations::{Pallet, Storage, Config, Event<T>} = 34,
		ProxyGenesisCompanion: pallet_proxy_genesis_companion::{Pallet, Config<T>} = 35,

		// Sudo was previously index 40

		// Ethereum compatibility
		EthereumChainId: pallet_ethereum_chain_id::{Pallet, Storage, Config} = 50,
		EVM: pallet_evm::{Pallet, Config, Call, Storage, Event<T>} = 51,
		Ethereum: pallet_ethereum::{Pallet, Call, Storage, Event, Origin, Config} = 52,
		BaseFee: pallet_base_fee::{Pallet, Call, Storage, Config<T>, Event} = 53,

		// Governance stuff.
		Scheduler: pallet_scheduler::{Pallet, Storage, Event<T>, Call} = 60,
		Democracy: pallet_democracy::{Pallet, Storage, Config<T>, Event<T>, Call} = 61,

		// Council stuff.
		CouncilCollective:
			pallet_collective::<Instance1>::{Pallet, Call, Storage, Event<T>, Origin<T>, Config<T>} = 70,
		TechCommitteeCollective:
			pallet_collective::<Instance2>::{Pallet, Call, Storage, Event<T>, Origin<T>, Config<T>} = 71,

		// Treasury stuff.
		Treasury: pallet_treasury::{Pallet, Storage, Config, Event<T>, Call} = 80,

		// Crowdloan stuff.
		CrowdloanRewards: pallet_crowdloan_rewards::{Pallet, Call, Config<T>, Storage, Event<T>} = 90,

		// XCM Stuff
		XcmpQueue: cumulus_pallet_xcmp_queue::{Pallet, Storage, Event<T>} = 100,
		CumulusXcm: cumulus_pallet_xcm::{Pallet, Event<T>, Origin} = 101,
		DmpQueue: cumulus_pallet_dmp_queue::{Pallet, Call, Storage, Event<T>} = 102,
		PolkadotXcm: pallet_xcm::{Pallet, Storage, Call, Event<T>, Origin, Config} = 103,
		Assets: pallet_assets::<Instance1>::{Pallet, Call, Storage, Event<T>} = 104,
		AssetManager: pallet_asset_manager::{Pallet, Call, Storage, Event<T>} = 105,
		XTokens: orml_xtokens::{Pallet, Call, Storage, Event<T>} = 106,
		XcmTransactor: xcm_transactor::{Pallet, Call, Storage, Event<T>} = 107,
		LocalAssets: pallet_assets::<Instance2>::{Pallet, Call, Storage, Event<T>} = 108,
	}
}

/// Block type as expected by this runtime.
pub type Block = generic::Block<Header, UncheckedExtrinsic>;
/// A Block signed with a Justification
pub type SignedBlock = generic::SignedBlock<Block>;
/// BlockId type as expected by this runtime.
pub type BlockId = generic::BlockId<Block>;

/// The SignedExtension to the basic transaction logic.
pub type SignedExtra = (
	frame_system::CheckSpecVersion<Runtime>,
	frame_system::CheckTxVersion<Runtime>,
	frame_system::CheckGenesis<Runtime>,
	frame_system::CheckEra<Runtime>,
	frame_system::CheckNonce<Runtime>,
	frame_system::CheckWeight<Runtime>,
	pallet_transaction_payment::ChargeTransactionPayment<Runtime>,
);
/// Unchecked extrinsic type as expected by this runtime.
pub type UncheckedExtrinsic =
	fp_self_contained::UncheckedExtrinsic<Address, Call, Signature, SignedExtra>;
/// Extrinsic type that has already been checked.
pub type CheckedExtrinsic = fp_self_contained::CheckedExtrinsic<AccountId, Call, SignedExtra, H160>;
/// Executive: handles dispatch to the various pallets.
pub type Executive = frame_executive::Executive<
	Runtime,
	Block,
	frame_system::ChainContext<Runtime>,
	Runtime,
	pallet_maintenance_mode::ExecutiveHooks<Runtime>,
>;

// All of our runtimes share most of their Runtime API implementations.
// We use a macro to implement this common part and add runtime-specific additional implementations.
// This macro expands to :
// ```
// impl_runtime_apis! {
//     // All impl blocks shared between all runtimes.
//
//     // Specific impls provided to the `impl_runtime_apis_plus_common!` macro.
// }
// ```
runtime_common::impl_runtime_apis_plus_common! {
	impl sp_transaction_pool::runtime_api::TaggedTransactionQueue<Block> for Runtime {
		fn validate_transaction(
			source: TransactionSource,
			xt: <Block as BlockT>::Extrinsic,
			block_hash: <Block as BlockT>::Hash,
		) -> TransactionValidity {
			// Filtered calls should not enter the tx pool as they'll fail if inserted.
			// If this call is not allowed, we return early.
			if !<Runtime as frame_system::Config>::BaseCallFilter::contains(&xt.0.function) {
				return InvalidTransaction::Call.into();
			}

			// This runtime uses Substrate's pallet transaction payment. This
			// makes the chain feel like a standard Substrate chain when submitting
			// frame transactions and using Substrate ecosystem tools. It has the downside that
			// transaction are not prioritized by gas_price. The following code reprioritizes
			// transactions to overcome this.
			//
			// A more elegant, ethereum-first solution is
			// a pallet that replaces pallet transaction payment, and allows users
			// to directly specify a gas price rather than computing an effective one.
			// #HopefullySomeday

			// First we pass the transactions to the standard FRAME executive. This calculates all the
			// necessary tags, longevity and other properties that we will leave unchanged.
			// This also assigns some priority that we don't care about and will overwrite next.
			let mut intermediate_valid = Executive::validate_transaction(source, xt.clone(), block_hash)?;

			let dispatch_info = xt.get_dispatch_info();

			// If this is a pallet ethereum transaction, then its priority is already set
			// according to gas price from pallet ethereum. If it is any other kind of transaction,
			// we modify its priority.
			Ok(match &xt.0.function {
				Call::Ethereum(transact { .. }) => intermediate_valid,
				_ if dispatch_info.class != DispatchClass::Normal => intermediate_valid,
				_ => {
					let tip = match xt.0.signature {
						None => 0,
						Some((_, _, ref signed_extra)) => {
							// Yuck, this depends on the index of charge transaction in Signed Extra
							let charge_transaction = &signed_extra.6;
							charge_transaction.tip()
						}
					};

					// Calculate the fee that will be taken by pallet transaction payment
					let fee: u64 = TransactionPayment::compute_fee(
						xt.encode().len() as u32,
						&dispatch_info,
						tip,
					).saturated_into();

					// Calculate how much gas this effectively uses according to the existing mapping
					let effective_gas =
						<Runtime as pallet_evm::Config>::GasWeightMapping::weight_to_gas(
							dispatch_info.weight
						);

					// Here we calculate an ethereum-style effective gas price using the
					// current fee of the transaction. Because the weight -> gas conversion is
					// lossy, we have to handle the case where a very low weight maps to zero gas.
					let effective_gas_price = if effective_gas > 0 {
						fee / effective_gas
					} else {
						// If the effective gas was zero, we just act like it was 1.
						fee
					};

					// Overwrite the original prioritization with this ethereum one
					intermediate_valid.priority = effective_gas_price;
					intermediate_valid
				}
			})
		}
	}
}

// Check the timestamp and parachain inherents
struct CheckInherents;

impl cumulus_pallet_parachain_system::CheckInherents<Block> for CheckInherents {
	fn check_inherents(
		block: &Block,
		relay_state_proof: &cumulus_pallet_parachain_system::RelayChainStateProof,
	) -> sp_inherents::CheckInherentsResult {
		let relay_chain_slot = relay_state_proof
			.read_slot()
			.expect("Could not read the relay chain slot from the proof");

		let inherent_data =
			cumulus_primitives_timestamp::InherentDataProvider::from_relay_chain_slot_and_duration(
				relay_chain_slot,
				sp_std::time::Duration::from_secs(6),
			)
			.create_inherent_data()
			.expect("Could not create the timestamp inherent data");

		inherent_data.check_extrinsics(&block)
	}
}

// Nimbus's Executive wrapper allows relay validators to verify the seal digest
cumulus_pallet_parachain_system::register_validate_block!(
	Runtime = Runtime,
	BlockExecutor = pallet_author_inherent::BlockExecutor::<Runtime, Executive>,
	CheckInherents = CheckInherents,
);

runtime_common::impl_self_contained_call!();

#[cfg(test)]
mod tests {
	use super::{currency::*, *};

	#[test]
	// Helps us to identify a Pallet Call in case it exceeds the 1kb limit.
	// Hint: this should be a rare case. If that happens, one or more of the dispatchable arguments
	// need to be Boxed.
	fn call_max_size() {
		const CALL_ALIGN: u32 = 1024;
		assert!(
			std::mem::size_of::<pallet_ethereum_chain_id::Call<Runtime>>() <= CALL_ALIGN as usize
		);
		assert!(std::mem::size_of::<pallet_evm::Call<Runtime>>() <= CALL_ALIGN as usize);
		assert!(std::mem::size_of::<pallet_ethereum::Call<Runtime>>() <= CALL_ALIGN as usize);
		assert!(std::mem::size_of::<parachain_staking::Call<Runtime>>() <= CALL_ALIGN as usize);
		assert!(
			std::mem::size_of::<pallet_author_inherent::Call<Runtime>>() <= CALL_ALIGN as usize
		);
		assert!(
			std::mem::size_of::<pallet_author_slot_filter::Call<Runtime>>() <= CALL_ALIGN as usize
		);
		assert!(
			std::mem::size_of::<pallet_crowdloan_rewards::Call<Runtime>>() <= CALL_ALIGN as usize
		);
		assert!(std::mem::size_of::<pallet_author_mapping::Call<Runtime>>() <= CALL_ALIGN as usize);
		assert!(
			std::mem::size_of::<pallet_maintenance_mode::Call<Runtime>>() <= CALL_ALIGN as usize
		);
		assert!(std::mem::size_of::<pallet_migrations::Call<Runtime>>() <= CALL_ALIGN as usize);
		assert!(
			std::mem::size_of::<pallet_proxy_genesis_companion::Call<Runtime>>()
				<= CALL_ALIGN as usize
		);
	}

	#[test]
	fn currency_constants_are_correct() {
		assert_eq!(SUPPLY_FACTOR, 1);

		// txn fees
		assert_eq!(TRANSACTION_BYTE_FEE, Balance::from(10 * MICROMOVR));
		assert_eq!(OperationalFeeMultiplier::get(), 5_u8);
		assert_eq!(STORAGE_BYTE_FEE, Balance::from(100 * MICROMOVR));
		assert_eq!(FixedGasPrice::min_gas_price(), (1 * GIGAWEI).into());

		// democracy minimums
		assert_eq!(MinimumDeposit::get(), Balance::from(4 * MOVR));
		assert_eq!(PreimageByteDeposit::get(), Balance::from(100 * MICROMOVR));
		assert_eq!(ProposalBondMinimum::get(), Balance::from(1 * MOVR));

		// pallet_identity deposits
		assert_eq!(
			BasicDeposit::get(),
			Balance::from(1 * MOVR + 25800 * MICROMOVR)
		);
		assert_eq!(FieldDeposit::get(), Balance::from(6600 * MICROMOVR));
		assert_eq!(
			SubAccountDeposit::get(),
			Balance::from(1 * MOVR + 5300 * MICROMOVR)
		);

		// staking minimums
		assert_eq!(MinCollatorStk::get(), Balance::from(1 * KILOMOVR));
		assert_eq!(MinCandidateStk::get(), Balance::from(500 * MOVR));
		assert_eq!(MinDelegatorStk::get(), Balance::from(5 * MOVR));

		// crowdloan min reward
		assert_eq!(MinimumReward::get(), Balance::from(0u128));

		// deposit for AuthorMapping
		assert_eq!(DepositAmount::get(), Balance::from(100 * MOVR));

		// proxy deposits
		assert_eq!(
			ProxyDepositBase::get(),
			Balance::from(1 * MOVR + 800 * MICROMOVR)
		);
		assert_eq!(ProxyDepositFactor::get(), Balance::from(2100 * MICROMOVR));
		assert_eq!(
			AnnouncementDepositBase::get(),
			Balance::from(1 * MOVR + 800 * MICROMOVR)
		);
		assert_eq!(
			AnnouncementDepositFactor::get(),
			Balance::from(5600 * MICROMOVR)
		);
	}

	#[test]
	// Required migration is parachain_staking::migrations::IncreaseMaxTopDelegationsPerCandidate
	// Purpose of this test is to remind of required migration if constant is ever changed
	fn updating_maximum_delegators_per_candidate_requires_configuring_required_migration() {
		assert_eq!(MaxTopDelegationsPerCandidate::get(), 300);
		assert_eq!(MaxBottomDelegationsPerCandidate::get(), 50);
	}
}<|MERGE_RESOLUTION|>--- conflicted
+++ resolved
@@ -68,7 +68,10 @@
 use sp_core::{u32_trait::*, OpaqueMetadata, H160, H256, U256};
 use sp_runtime::{
 	create_runtime_str, generic, impl_opaque_keys,
-	traits::{BlakeTwo256, Block as BlockT, Dispatchable, IdentityLookup, PostDispatchInfoOf},
+	traits::{
+		BlakeTwo256, Block as BlockT, Dispatchable, Hash as Thash, IdentityLookup,
+		PostDispatchInfoOf,
+	},
 	transaction_validity::{
 		InvalidTransaction, TransactionSource, TransactionValidity, TransactionValidityError,
 	},
@@ -77,28 +80,6 @@
 };
 use sp_std::{convert::TryFrom, prelude::*};
 
-<<<<<<< HEAD
-use xcm_builder::{
-	AccountKey20Aliases, AllowKnownQueryResponses, AllowSubscriptionsFrom,
-	AllowTopLevelPaidExecutionFrom, AsPrefixedGeneralIndex, ConvertedConcreteAssetId,
-	CurrencyAdapter as XcmCurrencyAdapter, EnsureXcmOrigin, FixedWeightBounds, FungiblesAdapter,
-	LocationInverter, ParentIsPreset, RelayChainAsNative, SiblingParachainAsNative,
-	SiblingParachainConvertsVia, SignedAccountKey20AsNative, SovereignSignedViaLocation,
-	TakeWeightCredit, UsingComponents,
-};
-
-use xcm_executor::traits::JustTry;
-
-use xcm::latest::prelude::*;
-
-use smallvec::smallvec;
-use xcm_primitives::{
-	AccountIdToCurrencyId, AccountIdToMultiLocation, AsAssetType, FirstAssetTrader,
-	MultiNativeAsset, SignedToAccountId20, UtilityAvailableCalls, UtilityEncodeCall, XcmTransact,
-};
-
-=======
->>>>>>> 1c8aa398
 use cumulus_primitives_core::{
 	relay_chain::BlockNumber as RelayBlockNumber, DmpMessageHandler, ParaId, XcmpMessageHandler,
 };
@@ -969,337 +950,9 @@
 	);
 }
 
-<<<<<<< HEAD
-parameter_types! {
-	// The network Id of the relay
-	pub const RelayNetwork: NetworkId = NetworkId::Kusama;
-	// The relay chain Origin type
-	pub RelayChainOrigin: Origin = cumulus_pallet_xcm::Origin::Relay.into();
-	// The ancestry, defines the multilocation describing this consensus system
-	pub Ancestry: MultiLocation = Parachain(ParachainInfo::parachain_id().into()).into();
-	// Old Self Reserve location, defines the multilocation identifiying the self-reserve currency
-	// This is used to match it against our Balances pallet when we receive such a MultiLocation
-	// (Parent, Self Para Id, Self Balances pallet index)
-	// This is the old anchoring way
-	pub OldAnchoringSelfReserve: MultiLocation = MultiLocation {
-		parents:1,
-		interior: Junctions::X2(
-			Parachain(ParachainInfo::parachain_id().into()),
-			PalletInstance(<Balances as PalletInfoAccess>::index() as u8)
-		)
-	};
-	// New Self Reserve location, defines the multilocation identifiying the self-reserve currency
-	// This is used to match it also against our Balances pallet when we receive such
-	// a MultiLocation: (Self Balances pallet index)
-	// This is the new anchoring way
-	pub NewAnchoringSelfReserve: MultiLocation = MultiLocation {
-		parents:0,
-		interior: Junctions::X1(
-			PalletInstance(<Balances as PalletInfoAccess>::index() as u8)
-		)
-	};
-
-	// Old reanchor logic location for pallet assets
-	// We need to support both in case we talk to a chain not in 0.9.16
-	// Indentified by thix prefix + generalIndex(assetId)
-	pub LocalAssetsPalletLocationOldReanchor: MultiLocation = MultiLocation {
-		parents:1,
-		interior: Junctions::X2(
-			Parachain(ParachainInfo::parachain_id().into()),
-			PalletInstance(<LocalAssets as PalletInfoAccess>::index() as u8)
-		)
-	};
-
-	// New reanchor logic location for pallet assets
-	// We need to support both in case we talk to a chain not in 0.9.16
-	// Indentified by thix prefix + generalIndex(assetId)
-	pub LocalAssetsPalletLocationNewReanchor: MultiLocation = MultiLocation {
-		parents:0,
-		interior: Junctions::X1(
-			PalletInstance(<LocalAssets as PalletInfoAccess>::index() as u8)
-		)
-	};
-
-	// The Locations we accept to refer to our own currency. We need to support both pre and
-	// post 0.9.16 versions, hence the reason for this being a Vec
-	pub SelfReserveRepresentations: Vec<MultiLocation> = vec![
-		OldAnchoringSelfReserve::get(),
-		NewAnchoringSelfReserve::get()
-	];
-}
-
-/// Type for specifying how a `MultiLocation` can be converted into an `AccountId`. This is used
-/// when determining ownership of accounts for asset transacting and when attempting to use XCM
-/// `Transact` in order to determine the dispatch Origin.
-pub type LocationToAccountId = (
-	// The parent (Relay-chain) origin converts to the default `AccountId`.
-	ParentIsPreset<AccountId>,
-	// Sibling parachain origins convert to AccountId via the `ParaId::into`.
-	SiblingParachainConvertsVia<polkadot_parachain::primitives::Sibling, AccountId>,
-	// If we receive a MultiLocation of type AccountKey20, just generate a native account
-	AccountKey20Aliases<RelayNetwork, AccountId>,
-);
-
-// The non-reserve fungible transactor type
-// It will use pallet-assets, and the Id will be matched against AsAssetType
-pub type ForeignFungiblesTransactor = FungiblesAdapter<
-	// Use this fungibles implementation:
-	Assets,
-	// Use this currency when it is a fungible asset matching the given location or name:
-	(
-		ConvertedConcreteAssetId<
-			AssetId,
-			Balance,
-			AsAssetType<AssetId, AssetType, AssetManager>,
-			JustTry,
-		>,
-	),
-	// Do a simple punn to convert an AccountId20 MultiLocation into a native chain account ID:
-	LocationToAccountId,
-	// Our chain's account ID type (we can't get away without mentioning it explicitly):
-	AccountId,
-	// We dont allow teleports.
-	Nothing,
-	// We dont track any teleports
-	(),
->;
-
-/// The transactor for our own chain currency.
-pub type LocalAssetTransactor = XcmCurrencyAdapter<
-	// Use this currency:
-	Balances,
-	// Use this currency when it is a fungible asset matching any of the locations in
-	// SelfReserveRepresentations
-	xcm_primitives::MultiIsConcrete<SelfReserveRepresentations>,
-	// We can convert the MultiLocations with our converter above:
-	LocationToAccountId,
-	// Our chain's account ID type (we can't get away without mentioning it explicitly):
-	AccountId,
-	// We dont allow teleport
-	(),
->;
-
-/// Means for transacting local assets that are not the native currency
-/// This transactor uses the old reanchor logic
-pub type LocalFungiblesTransactorOldReanchor = FungiblesAdapter<
-	// Use this fungibles implementation:
-	LocalAssets,
-	(
-		ConvertedConcreteAssetId<
-			AssetId,
-			Balance,
-			AsPrefixedGeneralIndex<LocalAssetsPalletLocationOldReanchor, AssetId, JustTry>,
-			JustTry,
-		>,
-	),
-	// Convert an XCM MultiLocation into a local account id:
-	LocationToAccountId,
-	// Our chain's account ID type (we can't get away without mentioning it explicitly):
-	AccountId,
-	// We dont want to allow teleporting assets
-	Nothing,
-	// The account to use for tracking teleports.
-	(),
->;
-
-/// Means for transacting local assets besides the native currency on this chain.
-pub type LocalFungiblesTransactorNewReanchor = FungiblesAdapter<
-	// Use this fungibles implementation:
-	LocalAssets,
-	// Use this currency when it is a fungible asset matching the given location or name:
-	(
-		ConvertedConcreteAssetId<
-			AssetId,
-			Balance,
-			AsPrefixedGeneralIndex<LocalAssetsPalletLocationNewReanchor, AssetId, JustTry>,
-			JustTry,
-		>,
-	),
-	// Convert an XCM MultiLocation into a local account id:
-	LocationToAccountId,
-	// Our chain's account ID type (we can't get away without mentioning it explicitly):
-	AccountId,
-	// We dont want to allow teleporting assets
-	Nothing,
-	// The account to use for tracking teleports.
-	(),
->;
-
-// We use all transactors
-// These correspond to
-// SelfReserve asset, both pre and post 0.9.16
-// Foreign assets
-// Local assets, both pre and post 0.9.16
-pub type AssetTransactors = (
-	LocalAssetTransactor,
-	ForeignFungiblesTransactor,
-	LocalFungiblesTransactorOldReanchor,
-	LocalFungiblesTransactorNewReanchor,
-);
-
-/// ready for dispatching a transaction with Xcm's `Transact`. There is an `OriginKind` which can
-/// biases the kind of local `Origin` it will become.
-pub type XcmOriginToTransactDispatchOrigin = (
-	// Sovereign account converter; this attempts to derive an `AccountId` from the origin location
-	// using `LocationToAccountId` and then turn that into the usual `Signed` origin. Useful for
-	// foreign chains who want to have a local sovereign account on this chain which they control.
-	SovereignSignedViaLocation<LocationToAccountId, Origin>,
-	// Native converter for Relay-chain (Parent) location; will converts to a `Relay` origin when
-	// recognised.
-	RelayChainAsNative<RelayChainOrigin, Origin>,
-	// Native converter for sibling Parachains; will convert to a `SiblingPara` origin when
-	// recognised.
-	SiblingParachainAsNative<cumulus_pallet_xcm::Origin, Origin>,
-	// Xcm origins can be represented natively under the Xcm pallet's Xcm origin.
-	pallet_xcm::XcmPassthrough<Origin>,
-	// Xcm Origins defined by a Multilocation of type AccountKey20 can be converted to a 20 byte-
-	// account local origin
-	SignedAccountKey20AsNative<RelayNetwork, Origin>,
-);
-
-parameter_types! {
-	/// The amount of weight an XCM operation takes. This is safe overestimate.
-	pub UnitWeightCost: Weight = 200_000_000;
-	pub MaxInstructions: u32 = 100;
-}
-
-/// Xcm Weigher shared between multiple Xcm-related configs.
-pub type XcmWeigher = FixedWeightBounds<UnitWeightCost, Call, MaxInstructions>;
-
-// Allow paid executions
-pub type XcmBarrier = (
-	TakeWeightCredit,
-	AllowTopLevelPaidExecutionFrom<Everything>,
-	// Expected responses are OK.
-	AllowKnownQueryResponses<PolkadotXcm>,
-	// Subscriptions for version tracking are OK.
-	AllowSubscriptionsFrom<Everything>,
-);
-
-parameter_types! {
-	/// Xcm fees will go to the treasury account
-	pub XcmFeesAccount: AccountId = Treasury::account_id();
-}
-
-/// This is the struct that will handle the revenue from xcm fees
-/// We do not burn anything because we want to mimic exactly what
-/// the sovereign account has
-pub type XcmFeesToAccount = xcm_primitives::XcmFeesToAccount<
-	Assets,
-	(
-		ConvertedConcreteAssetId<
-			AssetId,
-			Balance,
-			AsAssetType<AssetId, AssetType, AssetManager>,
-			JustTry,
-		>,
-	),
-	AccountId,
-	XcmFeesAccount,
->;
-
-pub struct XcmExecutorConfig;
-impl xcm_executor::Config for XcmExecutorConfig {
-	type Call = Call;
-	type XcmSender = XcmRouter;
-	// How to withdraw and deposit an asset.
-	type AssetTransactor = AssetTransactors;
-	type OriginConverter = XcmOriginToTransactDispatchOrigin;
-	// Filter to the reserve withdraw operations
-	type IsReserve = MultiNativeAsset;
-	type IsTeleporter = (); // No teleport
-	type LocationInverter = LocationInverter<Ancestry>;
-	type Barrier = XcmBarrier;
-	type Weigher = XcmWeigher;
-	// We use three traders
-	// When we receive either representation of the self-reserve asset,
-	// we use UsingComponents and the local way of handling fees
-	// When we receive a non-reserve asset, we use AssetManager to fetch how many
-	// units per second we should charge
-	type Trader = (
-		UsingComponents<
-			WeightToFee,
-			OldAnchoringSelfReserve,
-			AccountId,
-			Balances,
-			DealWithFees<Runtime>,
-		>,
-		UsingComponents<
-			WeightToFee,
-			NewAnchoringSelfReserve,
-			AccountId,
-			Balances,
-			DealWithFees<Runtime>,
-		>,
-		FirstAssetTrader<AssetType, AssetManager, XcmFeesToAccount>,
-	);
-	type ResponseHandler = PolkadotXcm;
-	type SubscriptionService = PolkadotXcm;
-	type AssetTrap = PolkadotXcm;
-	type AssetClaims = PolkadotXcm;
-}
-
-type XcmExecutor = xcm_executor::XcmExecutor<XcmExecutorConfig>;
-
-parameter_types! {
-	pub const MaxDownwardMessageWeight: Weight = MAXIMUM_BLOCK_WEIGHT / 10;
-}
-
-// Converts a Signed Local Origin into a MultiLocation
-pub type LocalOriginToLocation = SignedToAccountId20<Origin, AccountId, RelayNetwork>;
-
-/// The means for routing XCM messages which are not for local execution into the right message
-/// queues.
-pub type XcmRouter = (
-	// Two routers - use UMP to communicate with the relay chain:
-	cumulus_primitives_utility::ParentAsUmp<ParachainSystem, PolkadotXcm>,
-	// ..and XCMP to communicate with the sibling chains.
-	XcmpQueue,
-);
-
-impl pallet_xcm::Config for Runtime {
-	type Event = Event;
-	type SendXcmOrigin = EnsureXcmOrigin<Origin, LocalOriginToLocation>;
-	type XcmRouter = XcmRouter;
-	type ExecuteXcmOrigin = EnsureXcmOrigin<Origin, LocalOriginToLocation>;
-	type XcmExecuteFilter = Nothing;
-	type XcmExecutor = XcmExecutor;
-	type XcmTeleportFilter = Nothing;
-	type XcmReserveTransferFilter = Everything;
-	type Weigher = XcmWeigher;
-	type LocationInverter = LocationInverter<Ancestry>;
-	type Origin = Origin;
-	type Call = Call;
-	const VERSION_DISCOVERY_QUEUE_SIZE: u32 = 100;
-	type AdvertisedXcmVersion = pallet_xcm::CurrentXcmVersion;
-}
-
-impl cumulus_pallet_xcm::Config for Runtime {
-	type Event = Event;
-	type XcmExecutor = XcmExecutor;
-}
-
-impl cumulus_pallet_xcmp_queue::Config for Runtime {
-	type Event = Event;
-	type XcmExecutor = XcmExecutor;
-	type ChannelInfo = ParachainSystem;
-	type VersionWrapper = PolkadotXcm;
-	type ExecuteOverweightOrigin = EnsureRoot<AccountId>;
-	type ControllerOrigin = EnsureRoot<AccountId>;
-	type ControllerOriginConverter = XcmOriginToTransactDispatchOrigin;
-}
-
-impl cumulus_pallet_dmp_queue::Config for Runtime {
-	type Event = Event;
-	type XcmExecutor = XcmExecutor;
-	type ExecuteOverweightOrigin = EnsureRoot<AccountId>;
-}
-
 type ForeignAssetInstance = pallet_assets::Instance1;
 type LocalAssetInstance = pallet_assets::Instance2;
 
-=======
->>>>>>> 1c8aa398
 // These parameters dont matter much as this will only be called by root with the forced arguments
 // No deposit is substracted with those methods
 parameter_types! {
@@ -1354,71 +1007,6 @@
 	type WeightInfo = pallet_assets::weights::SubstrateWeight<Runtime>;
 }
 
-<<<<<<< HEAD
-parameter_types! {
-	// Statemine ParaId in kusama
-	pub StatemineParaId: u32 = 1000;
-	// Assets Pallet instance in Statemine kusama
-	pub StatemineAssetPalletInstance: u8 = 50;
-}
-
-// Our ForeignAssetType. For now we only handle Xcm Assets
-#[derive(Clone, Eq, Debug, PartialEq, Ord, PartialOrd, Encode, Decode, TypeInfo)]
-pub enum AssetType {
-	Xcm(MultiLocation),
-}
-impl Default for AssetType {
-	fn default() -> Self {
-		Self::Xcm(MultiLocation::here())
-	}
-}
-
-impl From<MultiLocation> for AssetType {
-	fn from(location: MultiLocation) -> Self {
-		match location {
-			// Change https://github.com/paritytech/cumulus/pull/831
-			// This avoids interrumption once they upgrade
-			// We map the previous location to the new one so that the assetId is well retrieved
-			MultiLocation {
-				parents: 1,
-				interior: X2(Parachain(id), GeneralIndex(index)),
-			} if id == StatemineParaId::get() => Self::Xcm(MultiLocation {
-				parents: 1,
-				interior: X3(
-					Parachain(id),
-					PalletInstance(StatemineAssetPalletInstance::get()),
-					GeneralIndex(index),
-				),
-			}),
-			_ => Self::Xcm(location),
-		}
-	}
-}
-impl Into<Option<MultiLocation>> for AssetType {
-	fn into(self) -> Option<MultiLocation> {
-		match self {
-			Self::Xcm(location) => Some(location),
-		}
-	}
-}
-
-// Implementation on how to retrieve the AssetId from an AssetType
-// We simply hash the AssetType and take the lowest 128 bits
-impl From<AssetType> for AssetId {
-	fn from(asset: AssetType) -> AssetId {
-		match asset {
-			AssetType::Xcm(id) => {
-				let mut result: [u8; 16] = [0u8; 16];
-				let hash: H256 = id.using_encoded(<Runtime as frame_system::Config>::Hashing::hash);
-				result.copy_from_slice(&hash.as_fixed_bytes()[0..16]);
-				u128::from_le_bytes(result)
-			}
-		}
-	}
-}
-
-=======
->>>>>>> 1c8aa398
 // We instruct how to register the Assets
 // In this case, we tell it to Create an Asset in pallet-assets
 pub struct AssetRegistrar;
@@ -1512,11 +1100,7 @@
 	type Balance = Balance;
 	type AssetId = AssetId;
 	type AssetRegistrarMetadata = AssetRegistrarMetadata;
-<<<<<<< HEAD
-	type ForeignAssetType = AssetType;
-=======
-	type AssetType = xcm_config::AssetType;
->>>>>>> 1c8aa398
+	type ForeignAssetType = xcm_config::AssetType;
 	type AssetRegistrar = AssetRegistrar;
 	type ForeignAssetModifierOrigin = EnsureRoot<AccountId>;
 	type LocalAssetModifierOrigin = EnsureRoot<AccountId>;
@@ -1553,149 +1137,6 @@
 	}
 }
 
-<<<<<<< HEAD
-// Our currencyId. We distinguish for now between SelfReserve, and Others, defined by their Id.
-#[derive(Clone, Eq, Debug, PartialEq, Ord, PartialOrd, Encode, Decode, TypeInfo)]
-pub enum CurrencyId {
-	// Our native token
-	SelfReserve,
-	// Assets representing other chains native tokens
-	ForeignAsset(AssetId),
-	// Our local assets
-	LocalAssetReserve(AssetId),
-}
-
-impl AccountIdToCurrencyId<AccountId, CurrencyId> for Runtime {
-	fn account_to_currency_id(account: AccountId) -> Option<CurrencyId> {
-		match account {
-			// the self-reserve currency is identified by the pallet-balances address
-			a if a == H160::from_low_u64_be(2050).into() => Some(CurrencyId::SelfReserve),
-			// the rest of the currencies, by their corresponding erc20 address
-			_ => Runtime::account_to_asset_id(account).map(|(prefix, asset_id)| {
-				if prefix == FOREIGN_ASSET_PRECOMPILE_ADDRESS_PREFIX.to_vec() {
-					CurrencyId::ForeignAsset(asset_id)
-				} else {
-					CurrencyId::LocalAssetReserve(asset_id)
-				}
-			}),
-		}
-	}
-}
-// How to convert from CurrencyId to MultiLocation
-
-pub struct CurrencyIdtoMultiLocation<AssetXConverter>(sp_std::marker::PhantomData<AssetXConverter>);
-impl<AssetXConverter> sp_runtime::traits::Convert<CurrencyId, Option<MultiLocation>>
-	for CurrencyIdtoMultiLocation<AssetXConverter>
-where
-	AssetXConverter: xcm_executor::traits::Convert<MultiLocation, AssetId>,
-{
-	fn convert(currency: CurrencyId) -> Option<MultiLocation> {
-		match currency {
-			// For now and until Xtokens is adapted to handle 0.9.16 version we use
-			// the old anchoring here
-			// This is not a problem in either cases, since the view of the destination
-			// chain does not change
-			// TODO! change this to NewAnchoringSelfReserve once xtokens is adapted for it
-			CurrencyId::SelfReserve => {
-				let multi: MultiLocation = OldAnchoringSelfReserve::get();
-				Some(multi)
-			}
-			CurrencyId::ForeignAsset(asset) => AssetXConverter::reverse_ref(asset).ok(),
-			CurrencyId::LocalAssetReserve(asset) => {
-				let mut location = LocalAssetsPalletLocationOldReanchor::get();
-				location.push_interior(Junction::GeneralIndex(asset)).ok();
-				Some(location)
-			}
-		}
-	}
-}
-
-parameter_types! {
-	pub const BaseXcmWeight: Weight = 100_000_000;
-	pub const MaxAssetsForTransfer: usize = 2;
-
-	// This is how we are going to detect whether the asset is a Reserve asset
-	// This however is the chain part only
-	pub SelfLocation: MultiLocation = MultiLocation {
-		parents:1,
-		interior: Junctions::X1(
-			Parachain(ParachainInfo::get().into())
-		)
-	};
-}
-
-impl orml_xtokens::Config for Runtime {
-	type Event = Event;
-	type Balance = Balance;
-	type CurrencyId = CurrencyId;
-	type AccountIdToMultiLocation = AccountIdToMultiLocation<AccountId>;
-	type CurrencyIdConvert =
-		CurrencyIdtoMultiLocation<AsAssetType<AssetId, AssetType, AssetManager>>;
-	type XcmExecutor = XcmExecutor;
-	type SelfLocation = SelfLocation;
-	type Weigher = XcmWeigher;
-	type BaseXcmWeight = BaseXcmWeight;
-	type LocationInverter = LocationInverter<Ancestry>;
-	type MaxAssetsForTransfer = MaxAssetsForTransfer;
-}
-
-// For now we only allow to transact in the relay, although this might change in the future
-// Transactors just defines the chains in which we allow transactions to be issued through
-// xcm
-#[derive(Clone, Eq, Debug, PartialEq, Ord, PartialOrd, Encode, Decode, TypeInfo)]
-pub enum Transactors {
-	Relay,
-}
-
-impl TryFrom<u8> for Transactors {
-	type Error = ();
-	fn try_from(value: u8) -> Result<Self, Self::Error> {
-		match value {
-			0u8 => Ok(Transactors::Relay),
-			_ => Err(()),
-		}
-	}
-}
-
-impl UtilityEncodeCall for Transactors {
-	fn encode_call(self, call: UtilityAvailableCalls) -> Vec<u8> {
-		match self {
-			// Shall we use westend for moonbase? The tests are probably based on rococo
-			// but moonbase-alpha is attached to westend-runtime I think
-			Transactors::Relay => moonbeam_relay_encoder::kusama::KusamaEncoder.encode_call(call),
-		}
-	}
-}
-
-impl XcmTransact for Transactors {
-	fn destination(self) -> MultiLocation {
-		match self {
-			Transactors::Relay => MultiLocation::parent(),
-		}
-	}
-}
-
-impl xcm_transactor::Config for Runtime {
-	type Event = Event;
-	type Balance = Balance;
-	type Transactor = Transactors;
-	type DerivativeAddressRegistrationOrigin = EnsureRoot<AccountId>;
-	type SovereignAccountDispatcherOrigin = EnsureRoot<AccountId>;
-	type CurrencyId = CurrencyId;
-	type AccountIdToMultiLocation = AccountIdToMultiLocation<AccountId>;
-	type CurrencyIdToMultiLocation =
-		CurrencyIdtoMultiLocation<AsAssetType<AssetId, AssetType, AssetManager>>;
-	type XcmSender = XcmRouter;
-	type SelfLocation = SelfLocation;
-	type Weigher = xcm_builder::FixedWeightBounds<UnitWeightCost, Call, MaxInstructions>;
-	type LocationInverter = LocationInverter<Ancestry>;
-	type BaseXcmWeight = BaseXcmWeight;
-	type AssetTransactor = AssetTransactors;
-	type WeightInfo = xcm_transactor::weights::SubstrateWeight<Runtime>;
-}
-
-=======
->>>>>>> 1c8aa398
 /// Maintenance mode Call filter
 pub struct MaintenanceFilter;
 impl Contains<Call> for MaintenanceFilter {
@@ -1735,6 +1176,8 @@
 				pallet_assets::Call::cancel_approval { .. } => true,
 				_ => false,
 			},
+			// We want to disable create, as we dont want users to be choosing the
+			// assetId of their choice
 			Call::LocalAssets(method) => match method {
 				pallet_assets::Call::create { .. } => false,
 				_ => true,
