// Copyright 2021 Parity Technologies (UK) Ltd.
// This file is part of Polkadot.

// Polkadot is free software: you can redistribute it and/or modify
// it under the terms of the GNU General Public License as published by
// the Free Software Foundation, either version 3 of the License, or
// (at your option) any later version.

// Polkadot is distributed in the hope that it will be useful,
// but WITHOUT ANY WARRANTY; without even the implied warranty of
// MERCHANTABILITY or FITNESS FOR A PARTICULAR PURPOSE.  See the
// GNU General Public License for more details.

// You should have received a copy of the GNU General Public License
// along with Polkadot.  If not, see <http://www.gnu.org/licenses/>.

//! Relay chain runtime mock.

use frame_support::{
	construct_runtime, match_types, parameter_types,
	traits::{Everything, Nothing},
	weights::Weight,
};
use frame_system::EnsureRoot;

use sp_core::H256;
use sp_runtime::{
	traits::{BlakeTwo256, Hash, IdentityLookup},
	AccountId32,
};

use polkadot_core_primitives::BlockNumber as RelayBlockNumber;

use polkadot_parachain::primitives::Id as ParaId;
use polkadot_parachain::primitives::Sibling;
use sp_std::convert::TryFrom;
use xcm::latest::prelude::*;
use xcm::VersionedXcm;
use xcm_builder::{
	AccountId32Aliases, AllowKnownQueryResponses, AllowSubscriptionsFrom,
	AllowTopLevelPaidExecutionFrom, AllowUnpaidExecutionFrom, AsPrefixedGeneralIndex,
	ConvertedConcreteAssetId, CurrencyAdapter, EnsureXcmOrigin, FixedRateOfFungible,
	FixedWeightBounds, FungiblesAdapter, IsConcrete, LocationInverter, ParentAsSuperuser,
	ParentIsPreset, RelayChainAsNative, SiblingParachainAsNative, SiblingParachainConvertsVia,
	SignedAccountId32AsNative, SignedToAccountId32, SovereignSignedViaLocation, TakeWeightCredit,
};
use xcm_executor::{traits::JustTry, Config, XcmExecutor};
use xcm_simulator::{
	DmpMessageHandlerT as DmpMessageHandler, XcmpMessageFormat,
	XcmpMessageHandlerT as XcmpMessageHandler,
};
pub type AccountId = AccountId32;
pub type Balance = u128;
pub type AssetId = u128;
<<<<<<< HEAD
pub type OldWeight = u64;
=======
pub type BlockNumber = u32;
>>>>>>> f93c75d5

parameter_types! {
	pub const BlockHashCount: u32 = 250;
}

impl frame_system::Config for Runtime {
	type Origin = Origin;
	type Call = Call;
	type Index = u64;
	type BlockNumber = BlockNumber;
	type Hash = H256;
	type Hashing = ::sp_runtime::traits::BlakeTwo256;
	type AccountId = AccountId;
	type Lookup = IdentityLookup<Self::AccountId>;
	type Header = sp_runtime::generic::Header<BlockNumber, BlakeTwo256>;
	type Event = Event;
	type BlockHashCount = BlockHashCount;
	type BlockWeights = ();
	type BlockLength = ();
	type Version = ();
	type PalletInfo = PalletInfo;
	type AccountData = pallet_balances::AccountData<Balance>;
	type OnNewAccount = ();
	type OnKilledAccount = ();
	type DbWeight = ();
	type BaseCallFilter = Everything;
	type SystemWeightInfo = ();
	type SS58Prefix = ();
	type OnSetCode = ();
	type MaxConsumers = frame_support::traits::ConstU32<16>;
}

parameter_types! {
	pub ExistentialDeposit: Balance = 1;
	pub const MaxLocks: u32 = 50;
	pub const MaxReserves: u32 = 50;
}

impl pallet_balances::Config for Runtime {
	type MaxLocks = MaxLocks;
	type Balance = Balance;
	type Event = Event;
	type DustRemoval = ();
	type ExistentialDeposit = ExistentialDeposit;
	type AccountStore = System;
	type WeightInfo = ();
	type MaxReserves = MaxReserves;
	type ReserveIdentifier = [u8; 8];
}

parameter_types! {
	pub const AssetDeposit: Balance = 0; // 1 UNIT deposit to create asset
	pub const ApprovalDeposit: Balance = 0;
	pub const AssetsStringLimit: u32 = 50;
	/// Key = 32 bytes, Value = 36 bytes (32+1+1+1+1)
	// https://github.com/paritytech/substrate/blob/069917b/frame/assets/src/lib.rs#L257L271
	pub const MetadataDepositBase: Balance = 0;
	pub const MetadataDepositPerByte: Balance = 0;
	pub const ExecutiveBody: BodyId = BodyId::Executive;
	pub const AssetAccountDeposit: Balance = 0;
}

impl pallet_assets::Config for Runtime {
	type Event = Event;
	type Balance = Balance;
	type AssetId = AssetId;
	type Currency = Balances;
	type ForceOrigin = EnsureRoot<AccountId>;
	type AssetDeposit = AssetDeposit;
	type MetadataDepositBase = MetadataDepositBase;
	type MetadataDepositPerByte = MetadataDepositPerByte;
	type ApprovalDeposit = ApprovalDeposit;
	type StringLimit = AssetsStringLimit;
	type Freezer = ();
	type Extra = ();
	type AssetAccountDeposit = AssetAccountDeposit;
	type WeightInfo = ();
}

parameter_types! {
	pub const KsmLocation: MultiLocation = MultiLocation::parent();
	pub const RelayNetwork: NetworkId = NetworkId::Kusama;
	pub RelayChainOrigin: Origin = cumulus_pallet_xcm::Origin::Relay.into();
	pub Ancestry: MultiLocation = Parachain(MsgQueue::parachain_id().into()).into();
	pub const Local: MultiLocation = Here.into();
	pub CheckingAccount: AccountId = PolkadotXcm::check_account();
	pub KsmPerSecond: (xcm::latest::prelude::AssetId, u128) = (Concrete(KsmLocation::get()), 1);
}

/// Type for specifying how a `MultiLocation` can be converted into an `AccountId`. This is used
/// when determining ownership of accounts for asset transacting and when attempting to use XCM
/// `Transact` in order to determine the dispatch Origin.
pub type LocationToAccountId = (
	// The parent (Relay-chain) origin converts to the default `AccountId`.
	ParentIsPreset<AccountId>,
	// Sibling parachain origins convert to AccountId via the `ParaId::into`.
	SiblingParachainConvertsVia<Sibling, AccountId>,
	// Straight up local `AccountId32` origins just alias directly to `AccountId`.
	AccountId32Aliases<RelayNetwork, AccountId>,
);

/// Means for transacting the native currency on this chain.
pub type CurrencyTransactor = CurrencyAdapter<
	// Use this currency:
	Balances,
	// Use this currency when it is a fungible asset matching the given location or name:
	IsConcrete<KsmLocation>,
	// Convert an XCM MultiLocation into a local account id:
	LocationToAccountId,
	// Our chain's account ID type (we can't get away without mentioning it explicitly):
	AccountId,
	// We don't track any teleports of `Balances`.
	(),
>;

/// Means for transacting assets besides the native currency on this chain.
pub type FungiblesTransactor = FungiblesAdapter<
	// Use this fungibles implementation:
	Assets,
	// Use this currency when it is a fungible asset matching the given location or name:
	ConvertedConcreteAssetId<
		AssetId,
		Balance,
		AsPrefixedGeneralIndex<PrefixChanger, AssetId, JustTry>,
		JustTry,
	>,
	// Convert an XCM MultiLocation into a local account id:
	LocationToAccountId,
	// Our chain's account ID type (we can't get away without mentioning it explicitly):
	AccountId,
	// We only want to allow teleports of known assets. We use non-zero issuance as an indication
	// that this asset is known.
	Nothing,
	// The account to use for tracking teleports.
	CheckingAccount,
>;
/// Means for transacting assets on this chain.
pub type AssetTransactors = (CurrencyTransactor, FungiblesTransactor);

/// This is the type we use to convert an (incoming) XCM origin into a local `Origin` instance,
/// ready for dispatching a transaction with Xcm's `Transact`. There is an `OriginKind` which can
/// biases the kind of local `Origin` it will become.
pub type XcmOriginToTransactDispatchOrigin = (
	// Sovereign account converter; this attempts to derive an `AccountId` from the origin location
	// using `LocationToAccountId` and then turn that into the usual `Signed` origin. Useful for
	// foreign chains who want to have a local sovereign account on this chain which they control.
	SovereignSignedViaLocation<LocationToAccountId, Origin>,
	// Native converter for Relay-chain (Parent) location; will convert to a `Relay` origin when
	// recognised.
	RelayChainAsNative<RelayChainOrigin, Origin>,
	// Native converter for sibling Parachains; will convert to a `SiblingPara` origin when
	// recognised.
	SiblingParachainAsNative<cumulus_pallet_xcm::Origin, Origin>,
	// Superuser converter for the Relay-chain (Parent) location. This will allow it to issue a
	// transaction from the Root origin.
	ParentAsSuperuser<Origin>,
	// Native signed account converter; this just converts an `AccountId32` origin into a normal
	// `Origin::Signed` origin of the same 32-byte value.
	SignedAccountId32AsNative<RelayNetwork, Origin>,
	// Xcm origins can be represented natively under the Xcm pallet's Xcm origin.
	pallet_xcm::XcmPassthrough<Origin>,
);

parameter_types! {
	// One XCM operation is 1_000_000_000 weight - almost certainly a conservative estimate.
	pub UnitWeightCost: OldWeight = 100;
	pub const MaxInstructions: u32 = 100;
}

match_types! {
	pub type ParentOrParentsExecutivePlurality: impl Contains<MultiLocation> = {
		MultiLocation { parents: 1, interior: Here } |
		MultiLocation { parents: 1, interior: X1(Plurality { id: BodyId::Executive, .. }) }
	};
}
match_types! {
	pub type ParentOrSiblings: impl Contains<MultiLocation> = {
		MultiLocation { parents: 1, interior: Here } |
		MultiLocation { parents: 1, interior: X1(_) }
	};
}

pub type Barrier = (
	TakeWeightCredit,
	AllowTopLevelPaidExecutionFrom<Everything>,
	// Parent and its exec plurality get free execution
	AllowUnpaidExecutionFrom<ParentOrParentsExecutivePlurality>,
	// Expected responses are OK.
	AllowKnownQueryResponses<PolkadotXcm>,
	// Subscriptions for version tracking are OK.
	AllowSubscriptionsFrom<ParentOrSiblings>,
);

pub struct XcmConfig;
impl Config for XcmConfig {
	type Call = Call;
	type XcmSender = XcmRouter;
	type AssetTransactor = AssetTransactors;
	type OriginConverter = XcmOriginToTransactDispatchOrigin;
	type IsReserve =
		orml_xcm_support::MultiNativeAsset<orml_traits::location::RelativeReserveProvider>;
	type IsTeleporter = ();
	type LocationInverter = LocationInverter<Ancestry>;
	type Barrier = Barrier;
	type Weigher = FixedWeightBounds<UnitWeightCost, Call, MaxInstructions>;
	type Trader = FixedRateOfFungible<KsmPerSecond, ()>;
	type ResponseHandler = PolkadotXcm;
	type AssetTrap = PolkadotXcm;
	type AssetClaims = PolkadotXcm;
	type SubscriptionService = PolkadotXcm;
	type CallDispatcher = Call;
}

/// No local origins on this chain are allowed to dispatch XCM sends/executions.
pub type LocalOriginToLocation = SignedToAccountId32<Origin, AccountId, RelayNetwork>;

pub type XcmRouter = super::ParachainXcmRouter<MsgQueue>;

impl pallet_xcm::Config for Runtime {
	type Event = Event;
	type SendXcmOrigin = EnsureXcmOrigin<Origin, LocalOriginToLocation>;
	type XcmRouter = XcmRouter;
	type ExecuteXcmOrigin = EnsureXcmOrigin<Origin, LocalOriginToLocation>;
	type XcmExecuteFilter = Nothing;
	type XcmExecutor = XcmExecutor<XcmConfig>;
	type XcmTeleportFilter = Everything;
	type XcmReserveTransferFilter = Everything;
	type Weigher = FixedWeightBounds<UnitWeightCost, Call, MaxInstructions>;
	type LocationInverter = LocationInverter<Ancestry>;
	type Origin = Origin;
	type Call = Call;
	const VERSION_DISCOVERY_QUEUE_SIZE: u32 = 100;
	type AdvertisedXcmVersion = pallet_xcm::CurrentXcmVersion;
}

impl cumulus_pallet_xcm::Config for Runtime {
	type Event = Event;
	type XcmExecutor = XcmExecutor<XcmConfig>;
}

#[frame_support::pallet]
pub mod mock_msg_queue {
	use super::*;
	use frame_support::pallet_prelude::*;

	#[pallet::config]
	pub trait Config: frame_system::Config {
		type Event: From<Event<Self>> + IsType<<Self as frame_system::Config>::Event>;
		type XcmExecutor: ExecuteXcm<Self::Call>;
	}

	#[pallet::call]
	impl<T: Config> Pallet<T> {}

	#[pallet::pallet]
	#[pallet::generate_store(pub(super) trait Store)]
	pub struct Pallet<T>(_);

	#[pallet::storage]
	#[pallet::getter(fn parachain_id)]
	pub(super) type ParachainId<T: Config> = StorageValue<_, ParaId, ValueQuery>;

	impl<T: Config> Get<ParaId> for Pallet<T> {
		fn get() -> ParaId {
			Self::parachain_id()
		}
	}

	pub type MessageId = [u8; 32];

	#[pallet::event]
	#[pallet::generate_deposit(pub(super) fn deposit_event)]
	pub enum Event<T: Config> {
		// XCMP
		/// Some XCM was executed OK.
		Success(Option<T::Hash>),
		/// Some XCM failed.
		Fail(Option<T::Hash>, XcmError),
		/// Bad XCM version used.
		BadVersion(Option<T::Hash>),
		/// Bad XCM format used.
		BadFormat(Option<T::Hash>),

		// DMP
		/// Downward message is invalid XCM.
		InvalidFormat(MessageId),
		/// Downward message is unsupported version of XCM.
		UnsupportedVersion(MessageId),
		/// Downward message executed with the given outcome.
		ExecutedDownward(MessageId, Outcome),
	}

	impl<T: Config> Pallet<T> {
		pub fn set_para_id(para_id: ParaId) {
			ParachainId::<T>::put(para_id);
		}

		fn handle_xcmp_message(
			sender: ParaId,
			_sent_at: RelayBlockNumber,
			xcm: VersionedXcm<T::Call>,
			max_weight: Weight,
		) -> Result<Weight, XcmError> {
			let hash = Encode::using_encoded(&xcm, T::Hashing::hash);
			let (result, event) = match Xcm::<T::Call>::try_from(xcm) {
				Ok(xcm) => {
					let location = MultiLocation::new(1, Junctions::X1(Parachain(sender.into())));
					match T::XcmExecutor::execute_xcm(location, xcm, max_weight.ref_time()) {
						Outcome::Error(e) => (Err(e.clone()), Event::Fail(Some(hash), e)),
						Outcome::Complete(w) => {
							(Ok(Weight::from_ref_time(w)), Event::Success(Some(hash)))
						}
						// As far as the caller is concerned, this was dispatched without error, so
						// we just report the weight used.
						Outcome::Incomplete(w, e) => {
							(Ok(Weight::from_ref_time(w)), Event::Fail(Some(hash), e))
						}
					}
				}
				Err(()) => (
					Err(XcmError::UnhandledXcmVersion),
					Event::BadVersion(Some(hash)),
				),
			};
			Self::deposit_event(event);
			result
		}
	}

	impl<T: Config> XcmpMessageHandler for Pallet<T> {
		fn handle_xcmp_messages<'a, I: Iterator<Item = (ParaId, RelayBlockNumber, &'a [u8])>>(
			iter: I,
			max_weight: Weight,
		) -> Weight {
			for (sender, sent_at, data) in iter {
				let mut data_ref = data;
				let _ = XcmpMessageFormat::decode(&mut data_ref)
					.expect("Simulator encodes with versioned xcm format; qed");

				let mut remaining_fragments = &data_ref[..];
				while !remaining_fragments.is_empty() {
					if let Ok(xcm) = VersionedXcm::<T::Call>::decode(&mut remaining_fragments) {
						let _ = Self::handle_xcmp_message(sender, sent_at, xcm, max_weight);
					} else {
						debug_assert!(false, "Invalid incoming XCMP message data");
					}
				}
			}
			max_weight
		}
	}

	impl<T: Config> DmpMessageHandler for Pallet<T> {
		fn handle_dmp_messages(
			iter: impl Iterator<Item = (RelayBlockNumber, Vec<u8>)>,
			limit: Weight,
		) -> Weight {
			for (_i, (_sent_at, data)) in iter.enumerate() {
				let id = sp_io::hashing::blake2_256(&data[..]);
				let maybe_msg =
					VersionedXcm::<T::Call>::decode(&mut &data[..]).map(Xcm::<T::Call>::try_from);
				match maybe_msg {
					Err(_) => {
						Self::deposit_event(Event::InvalidFormat(id));
					}
					Ok(Err(())) => {
						Self::deposit_event(Event::UnsupportedVersion(id));
					}
					Ok(Ok(x)) => {
						let outcome = T::XcmExecutor::execute_xcm(Parent, x, limit.ref_time());

						Self::deposit_event(Event::ExecutedDownward(id, outcome));
					}
				}
			}
			limit
		}
	}
}
impl mock_msg_queue::Config for Runtime {
	type Event = Event;
	type XcmExecutor = XcmExecutor<XcmConfig>;
}

// Pallet to cover test cases for change https://github.com/paritytech/cumulus/pull/831
#[frame_support::pallet]
pub mod mock_statemint_prefix {
	use super::*;
	use frame_support::pallet_prelude::*;

	#[pallet::config]
	pub trait Config: frame_system::Config {
		type Event: From<Event<Self>> + IsType<<Self as frame_system::Config>::Event>;
	}

	#[pallet::call]
	impl<T: Config> Pallet<T> {}

	#[pallet::pallet]
	#[pallet::generate_store(pub(super) trait Store)]
	#[pallet::without_storage_info]
	pub struct Pallet<T>(_);

	#[pallet::storage]
	#[pallet::getter(fn current_prefix)]
	pub(super) type CurrentPrefix<T: Config> = StorageValue<_, MultiLocation, ValueQuery>;

	impl<T: Config> Get<MultiLocation> for Pallet<T> {
		fn get() -> MultiLocation {
			Self::current_prefix()
		}
	}

	#[pallet::event]
	#[pallet::generate_deposit(pub(super) fn deposit_event)]
	pub enum Event<T: Config> {
		// Changed Prefix
		PrefixChanged(MultiLocation),
	}

	impl<T: Config> Pallet<T> {
		pub fn set_prefix(prefix: MultiLocation) {
			CurrentPrefix::<T>::put(&prefix);
			Self::deposit_event(Event::PrefixChanged(prefix));
		}
	}
}

impl mock_statemint_prefix::Config for Runtime {
	type Event = Event;
}

type UncheckedExtrinsic = frame_system::mocking::MockUncheckedExtrinsic<Runtime>;
type Block = frame_system::mocking::MockBlock<Runtime>;
construct_runtime!(
	pub enum Runtime where
		Block = Block,
		NodeBlock = Block,
		UncheckedExtrinsic = UncheckedExtrinsic,
	{
		System: frame_system::{Pallet, Call, Storage, Config, Event<T>},
		Balances: pallet_balances::{Pallet, Call, Storage, Config<T>, Event<T>},
		PolkadotXcm: pallet_xcm::{Pallet, Call, Storage, Event<T>, Origin},
		CumulusXcm: cumulus_pallet_xcm::{Pallet, Event<T>, Origin},
		MsgQueue: mock_msg_queue::{Pallet, Storage, Event<T>},
		Assets: pallet_assets::{Pallet, Storage, Event<T>},
		PrefixChanger: mock_statemint_prefix::{Pallet, Storage, Event<T>},

	}
);<|MERGE_RESOLUTION|>--- conflicted
+++ resolved
@@ -52,11 +52,8 @@
 pub type AccountId = AccountId32;
 pub type Balance = u128;
 pub type AssetId = u128;
-<<<<<<< HEAD
 pub type OldWeight = u64;
-=======
 pub type BlockNumber = u32;
->>>>>>> f93c75d5
 
 parameter_types! {
 	pub const BlockHashCount: u32 = 250;
