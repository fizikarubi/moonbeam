// Copyright 2019-2021 PureStake Inc.
// This file is part of Moonbeam.

// Moonbeam is free software: you can redistribute it and/or modify
// it under the terms of the GNU General Public License as published by
// the Free Software Foundation, either version 3 of the License, or
// (at your option) any later version.

// Moonbeam is distributed in the hope that it will be useful,
// but WITHOUT ANY WARRANTY; without even the implied warranty of
// MERCHANTABILITY or FITNESS FOR A PARTICULAR PURPOSE.  See the
// GNU General Public License for more details.

// You should have received a copy of the GNU General Public License
// along with Moonbeam.  If not, see <http://www.gnu.org/licenses/>.

//! Moonbase Runtime Integration Tests

mod common;
use common::*;

use precompile_utils::{Address as EvmAddress, EvmDataWriter, LogsBuilder};

use fp_evm::{Context, ExitSucceed, PrecompileOutput};
use frame_support::{
	assert_noop, assert_ok,
	dispatch::Dispatchable,
	traits::{fungible::Inspect, PalletInfo, StorageInfo, StorageInfoTrait},
	weights::{DispatchClass, Weight},
	StorageHasher, Twox128,
};
use moonbase_runtime::{
	currency::UNIT, AccountId, AssetId, AssetManager, AssetRegistrarMetadata, AssetType, Assets,
	Balances, BlockWeights, Call, CrowdloanRewards, Event, ParachainStaking, PolkadotXcm,
	Precompiles, Runtime, System, XTokens, XcmTransactor,
};
use nimbus_primitives::NimbusId;
use pallet_evm::PrecompileSet;
use pallet_evm_precompile_assets_erc20::{
	AccountIdAssetIdConversion, Action as AssetAction, SELECTOR_LOG_APPROVAL, SELECTOR_LOG_TRANSFER,
};
use xtokens_precompiles::Action as XtokensAction;

use pallet_transaction_payment::Multiplier;
use parachain_staking::Bond;
use parity_scale_codec::Encode;
use sha3::{Digest, Keccak256};
use sp_core::Pair;
use sp_core::{Public, H160, U256};
use sp_runtime::{
	traits::{Convert, One},
	DispatchError,
};
use xcm::latest::prelude::*;

#[test]
fn fast_track_available() {
	assert!(<moonbase_runtime::Runtime as pallet_democracy::Config>::InstantAllowed::get());
}

#[test]
fn verify_pallet_prefixes() {
	fn is_pallet_prefix<P: 'static>(name: &str) {
		// Compares the unhashed pallet prefix in the `StorageInstance` implementation by every
		// storage item in the pallet P. This pallet prefix is used in conjunction with the
		// item name to get the unique storage key: hash(PalletPrefix) + hash(StorageName)
		// https://github.com/paritytech/substrate/blob/master/frame/support/procedural/src/pallet/
		// expand/storage.rs#L389-L401
		assert_eq!(
			<moonbase_runtime::Runtime as frame_system::Config>::PalletInfo::name::<P>(),
			Some(name)
		);
	}
	// TODO: use StorageInfoTrait from https://github.com/paritytech/substrate/pull/9246
	// This is now available with polkadot-v0.9.9 dependencies
	is_pallet_prefix::<moonbase_runtime::System>("System");
	is_pallet_prefix::<moonbase_runtime::Utility>("Utility");
	is_pallet_prefix::<moonbase_runtime::RandomnessCollectiveFlip>("RandomnessCollectiveFlip");
	is_pallet_prefix::<moonbase_runtime::ParachainSystem>("ParachainSystem");
	is_pallet_prefix::<moonbase_runtime::TransactionPayment>("TransactionPayment");
	is_pallet_prefix::<moonbase_runtime::ParachainInfo>("ParachainInfo");
	is_pallet_prefix::<moonbase_runtime::EthereumChainId>("EthereumChainId");
	is_pallet_prefix::<moonbase_runtime::EVM>("EVM");
	is_pallet_prefix::<moonbase_runtime::Ethereum>("Ethereum");
	is_pallet_prefix::<moonbase_runtime::ParachainStaking>("ParachainStaking");
	is_pallet_prefix::<moonbase_runtime::Scheduler>("Scheduler");
	is_pallet_prefix::<moonbase_runtime::Democracy>("Democracy");
	is_pallet_prefix::<moonbase_runtime::CouncilCollective>("CouncilCollective");
	is_pallet_prefix::<moonbase_runtime::TechCommitteeCollective>("TechCommitteeCollective");
	is_pallet_prefix::<moonbase_runtime::Treasury>("Treasury");
	is_pallet_prefix::<moonbase_runtime::AuthorInherent>("AuthorInherent");
	is_pallet_prefix::<moonbase_runtime::AuthorFilter>("AuthorFilter");
	is_pallet_prefix::<moonbase_runtime::CrowdloanRewards>("CrowdloanRewards");
	is_pallet_prefix::<moonbase_runtime::AuthorMapping>("AuthorMapping");
	is_pallet_prefix::<moonbase_runtime::MaintenanceMode>("MaintenanceMode");
	let prefix = |pallet_name, storage_name| {
		let mut res = [0u8; 32];
		res[0..16].copy_from_slice(&Twox128::hash(pallet_name));
		res[16..32].copy_from_slice(&Twox128::hash(storage_name));
		res.to_vec()
	};
	assert_eq!(
		<moonbase_runtime::Timestamp as StorageInfoTrait>::storage_info(),
		vec![
			StorageInfo {
				pallet_name: b"Timestamp".to_vec(),
				storage_name: b"Now".to_vec(),
				prefix: prefix(b"Timestamp", b"Now"),
				max_values: Some(1),
				max_size: Some(8),
			},
			StorageInfo {
				pallet_name: b"Timestamp".to_vec(),
				storage_name: b"DidUpdate".to_vec(),
				prefix: prefix(b"Timestamp", b"DidUpdate"),
				max_values: Some(1),
				max_size: Some(1),
			}
		]
	);
	assert_eq!(
		<moonbase_runtime::Balances as StorageInfoTrait>::storage_info(),
		vec![
			StorageInfo {
				pallet_name: b"Balances".to_vec(),
				storage_name: b"TotalIssuance".to_vec(),
				prefix: prefix(b"Balances", b"TotalIssuance"),
				max_values: Some(1),
				max_size: Some(16),
			},
			StorageInfo {
				pallet_name: b"Balances".to_vec(),
				storage_name: b"Account".to_vec(),
				prefix: prefix(b"Balances", b"Account"),
				max_values: Some(300_000),
				max_size: Some(100),
			},
			StorageInfo {
				pallet_name: b"Balances".to_vec(),
				storage_name: b"Locks".to_vec(),
				prefix: prefix(b"Balances", b"Locks"),
				max_values: Some(300_000),
				max_size: Some(1287),
			},
			StorageInfo {
				pallet_name: b"Balances".to_vec(),
				storage_name: b"Reserves".to_vec(),
				prefix: prefix(b"Balances", b"Reserves"),
				max_values: None,
				max_size: Some(1037),
			},
			StorageInfo {
				pallet_name: b"Balances".to_vec(),
				storage_name: b"StorageVersion".to_vec(),
				prefix: prefix(b"Balances", b"StorageVersion"),
				max_values: Some(1),
				max_size: Some(1),
			}
		]
	);
	assert_eq!(
		<moonbase_runtime::Sudo as StorageInfoTrait>::storage_info(),
		vec![StorageInfo {
			pallet_name: b"Sudo".to_vec(),
			storage_name: b"Key".to_vec(),
			prefix: prefix(b"Sudo", b"Key"),
			max_values: Some(1),
			max_size: Some(20),
		}]
	);
	assert_eq!(
		<moonbase_runtime::Proxy as StorageInfoTrait>::storage_info(),
		vec![
			StorageInfo {
				pallet_name: b"Proxy".to_vec(),
				storage_name: b"Proxies".to_vec(),
				prefix: prefix(b"Proxy", b"Proxies"),
				max_values: None,
				max_size: Some(845),
			},
			StorageInfo {
				pallet_name: b"Proxy".to_vec(),
				storage_name: b"Announcements".to_vec(),
				prefix: prefix(b"Proxy", b"Announcements"),
				max_values: None,
				max_size: Some(1837),
			}
		]
	);
	assert_eq!(
		<moonbase_runtime::MaintenanceMode as StorageInfoTrait>::storage_info(),
		vec![StorageInfo {
			pallet_name: b"MaintenanceMode".to_vec(),
			storage_name: b"MaintenanceMode".to_vec(),
			prefix: prefix(b"MaintenanceMode", b"MaintenanceMode"),
			max_values: Some(1),
			max_size: Some(1),
		},]
	);
}

#[test]
fn test_collectives_storage_item_prefixes() {
	for StorageInfo { pallet_name, .. } in
		<moonbase_runtime::CouncilCollective as StorageInfoTrait>::storage_info()
	{
		assert_eq!(pallet_name, b"CouncilCollective".to_vec());
	}

	for StorageInfo { pallet_name, .. } in
		<moonbase_runtime::TechCommitteeCollective as StorageInfoTrait>::storage_info()
	{
		assert_eq!(pallet_name, b"TechCommitteeCollective".to_vec());
	}
}

#[test]
fn verify_pallet_indices() {
	fn is_pallet_index<P: 'static>(index: usize) {
		assert_eq!(
			<moonbase_runtime::Runtime as frame_system::Config>::PalletInfo::index::<P>(),
			Some(index)
		);
	}
	is_pallet_index::<moonbase_runtime::System>(0);
	is_pallet_index::<moonbase_runtime::Utility>(1);
	is_pallet_index::<moonbase_runtime::Timestamp>(2);
	is_pallet_index::<moonbase_runtime::Balances>(3);
	is_pallet_index::<moonbase_runtime::Sudo>(4);
	is_pallet_index::<moonbase_runtime::RandomnessCollectiveFlip>(5);
	is_pallet_index::<moonbase_runtime::ParachainSystem>(6);
	is_pallet_index::<moonbase_runtime::TransactionPayment>(7);
	is_pallet_index::<moonbase_runtime::ParachainInfo>(8);
	is_pallet_index::<moonbase_runtime::EthereumChainId>(9);
	is_pallet_index::<moonbase_runtime::EVM>(10);
	is_pallet_index::<moonbase_runtime::Ethereum>(11);
	is_pallet_index::<moonbase_runtime::ParachainStaking>(12);
	is_pallet_index::<moonbase_runtime::Scheduler>(13);
	is_pallet_index::<moonbase_runtime::Democracy>(14);
	is_pallet_index::<moonbase_runtime::CouncilCollective>(15);
	is_pallet_index::<moonbase_runtime::TechCommitteeCollective>(16);
	is_pallet_index::<moonbase_runtime::Treasury>(17);
	is_pallet_index::<moonbase_runtime::AuthorInherent>(18);
	is_pallet_index::<moonbase_runtime::AuthorFilter>(19);
	is_pallet_index::<moonbase_runtime::CrowdloanRewards>(20);
	is_pallet_index::<moonbase_runtime::AuthorMapping>(21);
	is_pallet_index::<moonbase_runtime::Proxy>(22);
	is_pallet_index::<moonbase_runtime::MaintenanceMode>(23);
}

#[test]
fn verify_proxy_type_indices() {
	assert_eq!(moonbase_runtime::ProxyType::Any as u8, 0);
	assert_eq!(moonbase_runtime::ProxyType::NonTransfer as u8, 1);
	assert_eq!(moonbase_runtime::ProxyType::Governance as u8, 2);
	assert_eq!(moonbase_runtime::ProxyType::Staking as u8, 3);
	assert_eq!(moonbase_runtime::ProxyType::CancelProxy as u8, 4);
	assert_eq!(moonbase_runtime::ProxyType::Balances as u8, 5);
	assert_eq!(moonbase_runtime::ProxyType::AuthorMapping as u8, 6);
}

#[test]
fn join_collator_candidates() {
	ExtBuilder::default()
		.with_balances(vec![
			(AccountId::from(ALICE), 2_000 * UNIT),
			(AccountId::from(BOB), 2_000 * UNIT),
			(AccountId::from(CHARLIE), 1_100 * UNIT),
			(AccountId::from(DAVE), 1_000 * UNIT),
		])
		.with_collators(vec![
			(AccountId::from(ALICE), 1_000 * UNIT),
			(AccountId::from(BOB), 1_000 * UNIT),
		])
		.with_delegations(vec![
			(AccountId::from(CHARLIE), AccountId::from(ALICE), 50 * UNIT),
			(AccountId::from(CHARLIE), AccountId::from(BOB), 50 * UNIT),
		])
		.build()
		.execute_with(|| {
			assert_noop!(
				ParachainStaking::join_candidates(
					origin_of(AccountId::from(ALICE)),
					1_000 * UNIT,
					2u32
				),
				parachain_staking::Error::<Runtime>::CandidateExists
			);
			assert_noop!(
				ParachainStaking::join_candidates(
					origin_of(AccountId::from(CHARLIE)),
					1_000 * UNIT,
					2u32
				),
				parachain_staking::Error::<Runtime>::DelegatorExists
			);
			assert!(System::events().is_empty());
			assert_ok!(ParachainStaking::join_candidates(
				origin_of(AccountId::from(DAVE)),
				1_000 * UNIT,
				2u32
			));
			assert_eq!(
				last_event(),
				Event::ParachainStaking(parachain_staking::Event::JoinedCollatorCandidates(
					AccountId::from(DAVE),
					1_000 * UNIT,
					3_100 * UNIT
				))
			);
			let candidates = ParachainStaking::candidate_pool();
			assert_eq!(
				candidates.0[0],
				Bond {
					owner: AccountId::from(ALICE),
					amount: 1_050 * UNIT
				}
			);
			assert_eq!(
				candidates.0[1],
				Bond {
					owner: AccountId::from(BOB),
					amount: 1_050 * UNIT
				}
			);
			assert_eq!(
				candidates.0[2],
				Bond {
					owner: AccountId::from(DAVE),
					amount: 1_000 * UNIT
				}
			);
		});
}

#[test]
fn transfer_through_evm_to_stake() {
	ExtBuilder::default()
		.with_balances(vec![(AccountId::from(ALICE), 2_000 * UNIT)])
		.build()
		.execute_with(|| {
			// Charlie has no balance => fails to stake
			assert_noop!(
				ParachainStaking::join_candidates(
					origin_of(AccountId::from(CHARLIE)),
					1_000 * UNIT,
					0u32
				),
				DispatchError::Module {
					index: 3,
					error: 2,
					message: Some("InsufficientBalance")
				}
			);

			// Alice transfer from free balance 2000 UNIT to Bob
			assert_ok!(Balances::transfer(
				origin_of(AccountId::from(ALICE)),
				AccountId::from(BOB),
				2_000 * UNIT,
			));
			assert_eq!(Balances::free_balance(AccountId::from(BOB)), 2_000 * UNIT);

			let gas_limit = 100000u64;
			let gas_price: U256 = 1_000_000_000.into();
			// Bob transfers 1000 UNIT to Charlie via EVM
			assert_ok!(Call::EVM(pallet_evm::Call::<Runtime>::call {
				source: H160::from(BOB),
				target: H160::from(CHARLIE),
				input: Vec::new(),
				value: (1_000 * UNIT).into(),
				gas_limit,
				max_fee_per_gas: gas_price,
				max_priority_fee_per_gas: None,
				nonce: None,
				access_list: Vec::new(),
			})
			.dispatch(<Runtime as frame_system::Config>::Origin::root()));
			assert_eq!(
				Balances::free_balance(AccountId::from(CHARLIE)),
				1_000 * UNIT,
			);

			// Charlie can stake now
			assert_ok!(ParachainStaking::join_candidates(
				origin_of(AccountId::from(CHARLIE)),
				1_000 * UNIT,
				0u32,
			),);
			let candidates = ParachainStaking::candidate_pool();
			assert_eq!(
				candidates.0[0],
				Bond {
					owner: AccountId::from(CHARLIE),
					amount: 1_000 * UNIT
				}
			);
		});
}

#[test]
fn reward_block_authors() {
	ExtBuilder::default()
		.with_balances(vec![
			// Alice gets 100 extra tokens for her mapping deposit
			(AccountId::from(ALICE), 2_100 * UNIT),
			(AccountId::from(BOB), 1_000 * UNIT),
		])
		.with_collators(vec![(AccountId::from(ALICE), 1_000 * UNIT)])
		.with_delegations(vec![(
			AccountId::from(BOB),
			AccountId::from(ALICE),
			500 * UNIT,
		)])
		.with_mappings(vec![(
			NimbusId::from_slice(&ALICE_NIMBUS),
			AccountId::from(ALICE),
		)])
		.build()
		.execute_with(|| {
			set_parachain_inherent_data();
			for x in 2..1199 {
				run_to_block(x, Some(NimbusId::from_slice(&ALICE_NIMBUS)));
			}
			// no rewards doled out yet
			assert_eq!(Balances::free_balance(AccountId::from(ALICE)), 1_000 * UNIT,);
			assert_eq!(Balances::free_balance(AccountId::from(BOB)), 500 * UNIT,);
			run_to_block(1200, Some(NimbusId::from_slice(&ALICE_NIMBUS)));
			// rewards minted and distributed
			assert_eq!(
				Balances::free_balance(AccountId::from(ALICE)),
				1113666666584000000000,
			);
			assert_eq!(
				Balances::free_balance(AccountId::from(BOB)),
				541333333292000000000,
			);
		});
}

#[test]
fn reward_block_authors_with_parachain_bond_reserved() {
	ExtBuilder::default()
		.with_balances(vec![
			// Alice gets 100 extra tokens for her mapping deposit
			(AccountId::from(ALICE), 2_100 * UNIT),
			(AccountId::from(BOB), 1_000 * UNIT),
			(AccountId::from(CHARLIE), UNIT),
		])
		.with_collators(vec![(AccountId::from(ALICE), 1_000 * UNIT)])
		.with_delegations(vec![(
			AccountId::from(BOB),
			AccountId::from(ALICE),
			500 * UNIT,
		)])
		.with_mappings(vec![(
			NimbusId::from_slice(&ALICE_NIMBUS),
			AccountId::from(ALICE),
		)])
		.build()
		.execute_with(|| {
			set_parachain_inherent_data();
			assert_ok!(ParachainStaking::set_parachain_bond_account(
				root_origin(),
				AccountId::from(CHARLIE),
			),);
			for x in 2..1199 {
				run_to_block(x, Some(NimbusId::from_slice(&ALICE_NIMBUS)));
			}
			// no rewards doled out yet
			assert_eq!(Balances::free_balance(AccountId::from(ALICE)), 1_000 * UNIT,);
			assert_eq!(Balances::free_balance(AccountId::from(BOB)), 500 * UNIT,);
			assert_eq!(Balances::free_balance(AccountId::from(CHARLIE)), UNIT,);
			run_to_block(1200, Some(NimbusId::from_slice(&ALICE_NIMBUS)));
			// rewards minted and distributed
			assert_eq!(
				Balances::free_balance(AccountId::from(ALICE)),
				1082693333281650000000,
			);
			assert_eq!(
				Balances::free_balance(AccountId::from(BOB)),
				525841666640825000000,
			);
			// 30% reserved for parachain bond
			assert_eq!(
				Balances::free_balance(AccountId::from(CHARLIE)),
				47515000000000000000,
			);
		});
}

#[test]
fn initialize_crowdloan_addresses_with_batch_and_pay() {
	ExtBuilder::default()
		.with_balances(vec![
			(AccountId::from(ALICE), 2_000 * UNIT),
			(AccountId::from(BOB), 1_000 * UNIT),
		])
		.with_collators(vec![(AccountId::from(ALICE), 1_000 * UNIT)])
		.with_mappings(vec![(
			NimbusId::from_slice(&ALICE_NIMBUS),
			AccountId::from(ALICE),
		)])
		.with_crowdloan_fund(3_000_000 * UNIT)
		.build()
		.execute_with(|| {
			// set parachain inherent data
			set_parachain_inherent_data();
			let init_block = CrowdloanRewards::init_vesting_block();
			// This matches the previous vesting
			let end_block = init_block + 4 * WEEKS;
			// Batch calls always succeed. We just need to check the inner event
			assert_ok!(Call::Utility(pallet_utility::Call::<Runtime>::batch_all {
				calls: vec![
					Call::CrowdloanRewards(
						pallet_crowdloan_rewards::Call::<Runtime>::initialize_reward_vec {
							rewards: vec![(
								[4u8; 32].into(),
								Some(AccountId::from(CHARLIE)),
								1_500_000 * UNIT
							)]
						}
					),
					Call::CrowdloanRewards(
						pallet_crowdloan_rewards::Call::<Runtime>::initialize_reward_vec {
							rewards: vec![(
								[5u8; 32].into(),
								Some(AccountId::from(DAVE)),
								1_500_000 * UNIT
							)]
						}
					),
					Call::CrowdloanRewards(
						pallet_crowdloan_rewards::Call::<Runtime>::complete_initialization {
							lease_ending_block: end_block
						}
					)
				]
			})
			.dispatch(root_origin()));
			// 30 percent initial payout
			assert_eq!(Balances::balance(&AccountId::from(CHARLIE)), 450_000 * UNIT);
			// 30 percent initial payout
			assert_eq!(Balances::balance(&AccountId::from(DAVE)), 450_000 * UNIT);
			let expected = Event::Utility(pallet_utility::Event::BatchCompleted);
			assert_eq!(last_event(), expected);
			// This one should fail, as we already filled our data
			assert_ok!(Call::Utility(pallet_utility::Call::<Runtime>::batch {
				calls: vec![Call::CrowdloanRewards(pallet_crowdloan_rewards::Call::<
					Runtime,
				>::initialize_reward_vec {
					rewards: vec![([4u8; 32].into(), Some(AccountId::from(ALICE)), 432000)]
				})]
			})
			.dispatch(root_origin()));
			let expected_fail = Event::Utility(pallet_utility::Event::BatchInterrupted {
				index: 0,
				error: DispatchError::Module {
					index: 20,
					error: 8,
					message: None,
				},
			});
			assert_eq!(last_event(), expected_fail);
			// Claim 1 block.
			assert_ok!(CrowdloanRewards::claim(origin_of(AccountId::from(CHARLIE))));
			assert_ok!(CrowdloanRewards::claim(origin_of(AccountId::from(DAVE))));

			let vesting_period = 4 * WEEKS as u128;
			let per_block = (1_050_000 * UNIT) / vesting_period;

			assert_eq!(
				CrowdloanRewards::accounts_payable(&AccountId::from(CHARLIE))
					.unwrap()
					.claimed_reward,
				(450_000 * UNIT) + per_block
			);
			assert_eq!(
				CrowdloanRewards::accounts_payable(&AccountId::from(DAVE))
					.unwrap()
					.claimed_reward,
				(450_000 * UNIT) + per_block
			);
			// The total claimed reward should be equal to the account balance at this point.
			assert_eq!(
				Balances::balance(&AccountId::from(CHARLIE)),
				(450_000 * UNIT) + per_block
			);
			assert_eq!(
				Balances::balance(&AccountId::from(DAVE)),
				(450_000 * UNIT) + per_block
			);
			assert_noop!(
				CrowdloanRewards::claim(origin_of(AccountId::from(ALICE))),
				pallet_crowdloan_rewards::Error::<Runtime>::NoAssociatedClaim
			);
		});
}

#[test]
fn initialize_crowdloan_address_and_change_with_relay_key_sig() {
	ExtBuilder::default()
		.with_balances(vec![
			(AccountId::from(ALICE), 2_000 * UNIT),
			(AccountId::from(BOB), 1_000 * UNIT),
		])
		.with_collators(vec![(AccountId::from(ALICE), 1_000 * UNIT)])
		.with_mappings(vec![(
			NimbusId::from_slice(&ALICE_NIMBUS),
			AccountId::from(ALICE),
		)])
		.with_crowdloan_fund(3_000_000 * UNIT)
		.build()
		.execute_with(|| {
			// set parachain inherent data
			set_parachain_inherent_data();
			let init_block = CrowdloanRewards::init_vesting_block();
			// This matches the previous vesting
			let end_block = init_block + 4 * WEEKS;

			let (pair1, _) = sp_core::sr25519::Pair::generate();
			let (pair2, _) = sp_core::sr25519::Pair::generate();

			let public1 = pair1.public();
			let public2 = pair2.public();

			// signature:
			// WRAP_BYTES|| NetworkIdentifier|| new_account || previous_account || WRAP_BYTES
			let mut message = pallet_crowdloan_rewards::WRAPPED_BYTES_PREFIX.to_vec();
			message.append(&mut b"moonbase-".to_vec());
			message.append(&mut AccountId::from(DAVE).encode());
			message.append(&mut AccountId::from(CHARLIE).encode());
			message.append(&mut pallet_crowdloan_rewards::WRAPPED_BYTES_POSTFIX.to_vec());

			let signature1 = pair1.sign(&message);
			let signature2 = pair2.sign(&message);

			// Batch calls always succeed. We just need to check the inner event
			assert_ok!(
				// two relay accounts pointing at the same reward account
				Call::Utility(pallet_utility::Call::<Runtime>::batch_all {
					calls: vec![
						Call::CrowdloanRewards(
							pallet_crowdloan_rewards::Call::<Runtime>::initialize_reward_vec {
								rewards: vec![(
									public1.into(),
									Some(AccountId::from(CHARLIE)),
									1_500_000 * UNIT
								)]
							}
						),
						Call::CrowdloanRewards(
							pallet_crowdloan_rewards::Call::<Runtime>::initialize_reward_vec {
								rewards: vec![(
									public2.into(),
									Some(AccountId::from(CHARLIE)),
									1_500_000 * UNIT
								)]
							}
						),
						Call::CrowdloanRewards(
							pallet_crowdloan_rewards::Call::<Runtime>::complete_initialization {
								lease_ending_block: end_block
							}
						)
					]
				})
				.dispatch(root_origin())
			);
			// 30 percent initial payout
			assert_eq!(Balances::balance(&AccountId::from(CHARLIE)), 900_000 * UNIT);

			// this should fail, as we are only providing one signature
			assert_noop!(
				CrowdloanRewards::change_association_with_relay_keys(
					origin_of(AccountId::from(CHARLIE)),
					AccountId::from(DAVE),
					AccountId::from(CHARLIE),
					vec![(public1.into(), signature1.clone().into())]
				),
				pallet_crowdloan_rewards::Error::<Runtime>::InsufficientNumberOfValidProofs
			);

			// this should be valid
			assert_ok!(CrowdloanRewards::change_association_with_relay_keys(
				origin_of(AccountId::from(CHARLIE)),
				AccountId::from(DAVE),
				AccountId::from(CHARLIE),
				vec![
					(public1.into(), signature1.into()),
					(public2.into(), signature2.into())
				]
			));

			assert_eq!(
				CrowdloanRewards::accounts_payable(&AccountId::from(DAVE))
					.unwrap()
					.claimed_reward,
				(900_000 * UNIT)
			);
		});
}

#[test]
fn claim_via_precompile() {
	ExtBuilder::default()
		.with_balances(vec![
			(AccountId::from(ALICE), 2_000 * UNIT),
			(AccountId::from(BOB), 1_000 * UNIT),
		])
		.with_collators(vec![(AccountId::from(ALICE), 1_000 * UNIT)])
		.with_mappings(vec![(
			NimbusId::from_slice(&ALICE_NIMBUS),
			AccountId::from(ALICE),
		)])
		.with_crowdloan_fund(3_000_000 * UNIT)
		.build()
		.execute_with(|| {
			// set parachain inherent data
			set_parachain_inherent_data();
			let init_block = CrowdloanRewards::init_vesting_block();
			// This matches the previous vesting
			let end_block = init_block + 4 * WEEKS;
			// Batch calls always succeed. We just need to check the inner event
			assert_ok!(Call::Utility(pallet_utility::Call::<Runtime>::batch_all {
				calls: vec![
					Call::CrowdloanRewards(
						pallet_crowdloan_rewards::Call::<Runtime>::initialize_reward_vec {
							rewards: vec![(
								[4u8; 32].into(),
								Some(AccountId::from(CHARLIE)),
								1_500_000 * UNIT
							)]
						}
					),
					Call::CrowdloanRewards(
						pallet_crowdloan_rewards::Call::<Runtime>::initialize_reward_vec {
							rewards: vec![(
								[5u8; 32].into(),
								Some(AccountId::from(DAVE)),
								1_500_000 * UNIT
							)]
						}
					),
					Call::CrowdloanRewards(
						pallet_crowdloan_rewards::Call::<Runtime>::complete_initialization {
							lease_ending_block: end_block
						}
					)
				]
			})
			.dispatch(root_origin()));

			// 30 percent initial payout
			assert_eq!(Balances::balance(&AccountId::from(CHARLIE)), 450_000 * UNIT);
			// 30 percent initial payout
			assert_eq!(Balances::balance(&AccountId::from(DAVE)), 450_000 * UNIT);

			let crowdloan_precompile_address = H160::from_low_u64_be(2049);

			// Alice uses the crowdloan precompile to claim through the EVM
			let gas_limit = 100000u64;
			let gas_price: U256 = 1_000_000_000.into();

			// Construct the call data (selector, amount)
			let mut call_data = Vec::<u8>::from([0u8; 4]);
			call_data[0..4].copy_from_slice(&Keccak256::digest(b"claim()")[0..4]);

			assert_ok!(Call::EVM(pallet_evm::Call::<Runtime>::call {
				source: H160::from(CHARLIE),
				target: crowdloan_precompile_address,
				input: call_data,
				value: U256::zero(), // No value sent in EVM
				gas_limit,
				max_fee_per_gas: gas_price,
				max_priority_fee_per_gas: None,
				nonce: None, // Use the next nonce
				access_list: Vec::new(),
			})
			.dispatch(<Runtime as frame_system::Config>::Origin::root()));

			let vesting_period = 4 * WEEKS as u128;
			let per_block = (1_050_000 * UNIT) / vesting_period;

			assert_eq!(
				CrowdloanRewards::accounts_payable(&AccountId::from(CHARLIE))
					.unwrap()
					.claimed_reward,
				(450_000 * UNIT) + per_block
			);
		})
}

#[test]
fn is_contributor_via_precompile() {
	ExtBuilder::default()
		.with_balances(vec![
			(AccountId::from(ALICE), 2_000 * UNIT),
			(AccountId::from(BOB), 1_000 * UNIT),
		])
		.with_collators(vec![(AccountId::from(ALICE), 1_000 * UNIT)])
		.with_mappings(vec![(
			NimbusId::from_slice(&ALICE_NIMBUS),
			AccountId::from(ALICE),
		)])
		.with_crowdloan_fund(3_000_000 * UNIT)
		.build()
		.execute_with(|| {
			// set parachain inherent data
			set_parachain_inherent_data();
			let init_block = CrowdloanRewards::init_vesting_block();
			// This matches the previous vesting
			let end_block = init_block + 4 * WEEKS;
			// Batch calls always succeed. We just need to check the inner event
			assert_ok!(Call::Utility(pallet_utility::Call::<Runtime>::batch_all {
				calls: vec![
					Call::CrowdloanRewards(
						pallet_crowdloan_rewards::Call::<Runtime>::initialize_reward_vec {
							rewards: vec![(
								[4u8; 32].into(),
								Some(AccountId::from(CHARLIE)),
								1_500_000 * UNIT
							)]
						}
					),
					Call::CrowdloanRewards(
						pallet_crowdloan_rewards::Call::<Runtime>::initialize_reward_vec {
							rewards: vec![(
								[5u8; 32].into(),
								Some(AccountId::from(DAVE)),
								1_500_000 * UNIT
							)]
						}
					),
					Call::CrowdloanRewards(
						pallet_crowdloan_rewards::Call::<Runtime>::complete_initialization {
							lease_ending_block: end_block
						}
					)
				]
			})
			.dispatch(root_origin()));

			let crowdloan_precompile_address = H160::from_low_u64_be(2049);

			// Construct the input data to check if Bob is a contributor
			let mut bob_input_data = Vec::<u8>::from([0u8; 36]);
			bob_input_data[0..4]
				.copy_from_slice(&Keccak256::digest(b"is_contributor(address)")[0..4]);
			bob_input_data[16..36].copy_from_slice(&BOB);

			// Expected result is an EVM boolean false which is 256 bits long.
			let mut expected_bytes = Vec::from([0u8; 32]);
			expected_bytes[31] = 0;
			let expected_false_result = Some(Ok(PrecompileOutput {
				exit_status: ExitSucceed::Returned,
				output: expected_bytes,
				cost: 1000,
				logs: Default::default(),
			}));

			// Assert precompile reports Bob is not a contributor
			assert_eq!(
				Precompiles::new().execute(
					crowdloan_precompile_address,
					&bob_input_data,
					None, // target_gas is not necessary right now because consumed none now
					&evm_test_context(),
					false
				),
				expected_false_result
			);

			// Construct the input data to check if Charlie is a contributor
			let mut charlie_input_data = Vec::<u8>::from([0u8; 36]);
			charlie_input_data[0..4]
				.copy_from_slice(&Keccak256::digest(b"is_contributor(address)")[0..4]);
			charlie_input_data[16..36].copy_from_slice(&CHARLIE);

			// Expected result is an EVM boolean true which is 256 bits long.
			let mut expected_bytes = Vec::from([0u8; 32]);
			expected_bytes[31] = 1;
			let expected_true_result = Some(Ok(PrecompileOutput {
				exit_status: ExitSucceed::Returned,
				output: expected_bytes,
				cost: 1000,
				logs: Default::default(),
			}));

			// Assert precompile reports Bob is a nominator
			assert_eq!(
				Precompiles::new().execute(
					crowdloan_precompile_address,
					&charlie_input_data,
					None, // target_gas is not necessary right now because consumed none now
					&evm_test_context(),
					false,
				),
				expected_true_result
			);
		})
}

#[test]
fn reward_info_via_precompile() {
	ExtBuilder::default()
		.with_balances(vec![
			(AccountId::from(ALICE), 2_000 * UNIT),
			(AccountId::from(BOB), 1_000 * UNIT),
		])
		.with_collators(vec![(AccountId::from(ALICE), 1_000 * UNIT)])
		.with_mappings(vec![(
			NimbusId::from_slice(&ALICE_NIMBUS),
			AccountId::from(ALICE),
		)])
		.with_crowdloan_fund(3_000_000 * UNIT)
		.build()
		.execute_with(|| {
			// set parachain inherent data
			set_parachain_inherent_data();
			let init_block = CrowdloanRewards::init_vesting_block();
			// This matches the previous vesting
			let end_block = init_block + 4 * WEEKS;
			// Batch calls always succeed. We just need to check the inner event
			assert_ok!(Call::Utility(pallet_utility::Call::<Runtime>::batch_all {
				calls: vec![
					Call::CrowdloanRewards(
						pallet_crowdloan_rewards::Call::<Runtime>::initialize_reward_vec {
							rewards: vec![(
								[4u8; 32].into(),
								Some(AccountId::from(CHARLIE)),
								1_500_000 * UNIT
							)]
						}
					),
					Call::CrowdloanRewards(
						pallet_crowdloan_rewards::Call::<Runtime>::initialize_reward_vec {
							rewards: vec![(
								[5u8; 32].into(),
								Some(AccountId::from(DAVE)),
								1_500_000 * UNIT
							)]
						}
					),
					Call::CrowdloanRewards(
						pallet_crowdloan_rewards::Call::<Runtime>::complete_initialization {
							lease_ending_block: end_block
						}
					)
				]
			})
			.dispatch(root_origin()));

			let crowdloan_precompile_address = H160::from_low_u64_be(2049);

			// Construct the input data to check if Bob is a contributor
			let mut charlie_input_data = Vec::<u8>::from([0u8; 36]);
			charlie_input_data[0..4]
				.copy_from_slice(&Keccak256::digest(b"reward_info(address)")[0..4]);
			charlie_input_data[16..36].copy_from_slice(&CHARLIE);

			let expected_total: U256 = (1_500_000 * UNIT).into();
			let expected_claimed: U256 = (450_000 * UNIT).into();

			// Expected result is two EVM u256 false which are 256 bits long.
			let mut expected_bytes = Vec::from([0u8; 64]);
			expected_total.to_big_endian(&mut expected_bytes[0..32]);
			expected_claimed.to_big_endian(&mut expected_bytes[32..64]);
			let expected_result = Some(Ok(PrecompileOutput {
				exit_status: ExitSucceed::Returned,
				output: expected_bytes,
				cost: 1000,
				logs: Default::default(),
			}));

			// Assert precompile reports Bob is not a contributor
			assert_eq!(
				Precompiles::new().execute(
					crowdloan_precompile_address,
					&charlie_input_data,
					None, // target_gas is not necessary right now because consumed none now
					&evm_test_context(),
					false,
				),
				expected_result
			);
		})
}

#[test]
fn update_reward_address_via_precompile() {
	ExtBuilder::default()
		.with_balances(vec![
			(AccountId::from(ALICE), 2_000 * UNIT),
			(AccountId::from(BOB), 1_000 * UNIT),
		])
		.with_collators(vec![(AccountId::from(ALICE), 1_000 * UNIT)])
		.with_mappings(vec![(
			NimbusId::from_slice(&ALICE_NIMBUS),
			AccountId::from(ALICE),
		)])
		.with_crowdloan_fund(3_000_000 * UNIT)
		.build()
		.execute_with(|| {
			// set parachain inherent data
			set_parachain_inherent_data();
			let init_block = CrowdloanRewards::init_vesting_block();
			// This matches the previous vesting
			let end_block = init_block + 4 * WEEKS;
			// Batch calls always succeed. We just need to check the inner event
			assert_ok!(Call::Utility(pallet_utility::Call::<Runtime>::batch_all {
				calls: vec![
					Call::CrowdloanRewards(
						pallet_crowdloan_rewards::Call::<Runtime>::initialize_reward_vec {
							rewards: vec![(
								[4u8; 32].into(),
								Some(AccountId::from(CHARLIE)),
								1_500_000 * UNIT
							)]
						}
					),
					Call::CrowdloanRewards(
						pallet_crowdloan_rewards::Call::<Runtime>::initialize_reward_vec {
							rewards: vec![(
								[5u8; 32].into(),
								Some(AccountId::from(DAVE)),
								1_500_000 * UNIT
							)]
						}
					),
					Call::CrowdloanRewards(
						pallet_crowdloan_rewards::Call::<Runtime>::complete_initialization {
							lease_ending_block: end_block
						}
					)
				]
			})
			.dispatch(root_origin()));

			let crowdloan_precompile_address = H160::from_low_u64_be(2049);

			// Charlie uses the crowdloan precompile to update address through the EVM
			let gas_limit = 100000u64;
			let gas_price: U256 = 1_000_000_000.into();

			// Construct the input data to check if Bob is a contributor
			let mut call_data = Vec::<u8>::from([0u8; 36]);
			call_data[0..4]
				.copy_from_slice(&Keccak256::digest(b"update_reward_address(address)")[0..4]);
			call_data[16..36].copy_from_slice(&ALICE);

			assert_ok!(Call::EVM(pallet_evm::Call::<Runtime>::call {
				source: H160::from(CHARLIE),
				target: crowdloan_precompile_address,
				input: call_data,
				value: U256::zero(), // No value sent in EVM
				gas_limit,
				max_fee_per_gas: gas_price,
				max_priority_fee_per_gas: None,
				nonce: None, // Use the next nonce
				access_list: Vec::new(),
			})
			.dispatch(<Runtime as frame_system::Config>::Origin::root()));

			assert!(CrowdloanRewards::accounts_payable(&AccountId::from(CHARLIE)).is_none());
			assert_eq!(
				CrowdloanRewards::accounts_payable(&AccountId::from(ALICE))
					.unwrap()
					.claimed_reward,
				(450_000 * UNIT)
			);
		})
}

#[test]
fn asset_can_be_registered() {
	ExtBuilder::default().build().execute_with(|| {
		let source_location = AssetType::Xcm(MultiLocation::parent());
		let source_id: moonbase_runtime::AssetId = source_location.clone().into();
		let asset_metadata = moonbase_runtime::AssetRegistrarMetadata {
			name: b"RelayToken".to_vec(),
			symbol: b"Relay".to_vec(),
			decimals: 12,
			is_frozen: false,
		};
		assert_ok!(AssetManager::register_asset(
			moonbase_runtime::Origin::root(),
			source_location,
			asset_metadata,
			1u128,
			true,
		));
		assert!(AssetManager::asset_id_type(source_id).is_some());
	});
}

#[test]
fn asset_erc20_precompiles_supply_and_balance() {
	ExtBuilder::default()
		.with_assets(vec![(0u128, vec![(AccountId::from(ALICE), 1_000 * UNIT)])])
		.build()
		.execute_with(|| {
			// Assert the asset has been created with the correct supply
			assert_eq!(Assets::total_supply(0u128), 1_000 * UNIT);

			// Convert the assetId to its corresponding precompile address
			let asset_precompile_address = Runtime::asset_id_to_account(0u128).into();

			// The expected result for both total supply and balance of is the same, as only Alice
			// holds balance
			let expected_result = Some(Ok(PrecompileOutput {
				exit_status: ExitSucceed::Returned,
				output: EvmDataWriter::new().write(U256::from(1000 * UNIT)).build(),
				cost: 1000,
				logs: Default::default(),
			}));

			// Access totalSupply through precompile. Important that the context is correct
			assert_eq!(
				Precompiles::new().execute(
					asset_precompile_address,
					&EvmDataWriter::new_with_selector(AssetAction::TotalSupply).build(),
					None,
					&Context {
						address: asset_precompile_address,
						caller: ALICE.into(),
						apparent_value: From::from(0),
					},
					false,
				),
				expected_result
			);

			// Access balanceOf through precompile
			assert_eq!(
				Precompiles::new().execute(
					asset_precompile_address,
					&EvmDataWriter::new_with_selector(AssetAction::BalanceOf)
						.write(EvmAddress(ALICE.into()))
						.build(),
					None,
					&Context {
						address: asset_precompile_address,
						caller: ALICE.into(),
						apparent_value: From::from(0),
					},
					false,
				),
				expected_result
			);
		});
}

#[test]
fn asset_erc20_precompiles_transfer() {
	ExtBuilder::default()
		.with_assets(vec![(0u128, vec![(AccountId::from(ALICE), 1_000 * UNIT)])])
		.with_balances(vec![
			(AccountId::from(ALICE), 2_000 * UNIT),
			(AccountId::from(BOB), 1_000 * UNIT),
		])
		.build()
		.execute_with(|| {
			let asset_precompile_address = Runtime::asset_id_to_account(0u128).into();

			// Expected result for a transfer
			let expected_result = Some(Ok(PrecompileOutput {
				exit_status: ExitSucceed::Returned,
				output: EvmDataWriter::new().write(true).build(),
				cost: 25084u64,
				logs: LogsBuilder::new(asset_precompile_address)
					.log3(
						SELECTOR_LOG_TRANSFER,
						H160::from(ALICE),
						H160::from(BOB),
						EvmDataWriter::new().write(U256::from(400 * UNIT)).build(),
					)
					.build(),
			}));

			// Transfer tokens from Aice to Bob, 400 unit.
			assert_eq!(
				Precompiles::new().execute(
					asset_precompile_address,
					&EvmDataWriter::new_with_selector(AssetAction::Transfer)
						.write(EvmAddress(BOB.into()))
						.write(U256::from(400 * UNIT))
						.build(),
					None,
					&Context {
						address: asset_precompile_address,
						caller: ALICE.into(),
						apparent_value: From::from(0),
					},
					false,
				),
				expected_result
			);

			// Expected result for balanceOf BOB
			let expected_result = Some(Ok(PrecompileOutput {
				exit_status: ExitSucceed::Returned,
				output: EvmDataWriter::new().write(U256::from(400 * UNIT)).build(),
				cost: 1000,
				logs: Default::default(),
			}));

			// Make sure BOB has 400 unit
			assert_eq!(
				Precompiles::new().execute(
					asset_precompile_address,
					&EvmDataWriter::new_with_selector(AssetAction::BalanceOf)
						.write(EvmAddress(BOB.into()))
						.build(),
					None,
					&Context {
						address: asset_precompile_address,
						caller: BOB.into(),
						apparent_value: From::from(0),
					},
					false,
				),
				expected_result
			);
		});
}

#[test]
fn asset_erc20_precompiles_approve() {
	ExtBuilder::default()
		.with_assets(vec![(0u128, vec![(AccountId::from(ALICE), 1_000 * UNIT)])])
		.with_balances(vec![
			(AccountId::from(ALICE), 2_000 * UNIT),
			(AccountId::from(BOB), 1_000 * UNIT),
		])
		.build()
		.execute_with(|| {
			let asset_precompile_address = Runtime::asset_id_to_account(0u128).into();

			// Expected result for approve
			let expected_result = Some(Ok(PrecompileOutput {
				exit_status: ExitSucceed::Returned,
				output: EvmDataWriter::new().write(true).build(),
				cost: 15035u64,
				logs: LogsBuilder::new(asset_precompile_address)
					.log3(
						SELECTOR_LOG_APPROVAL,
						H160::from(ALICE),
						H160::from(BOB),
						EvmDataWriter::new().write(U256::from(400 * UNIT)).build(),
					)
					.build(),
			}));

			// Aprove Bob for spending 400 unit from Alice
			assert_eq!(
				Precompiles::new().execute(
					asset_precompile_address,
					&EvmDataWriter::new_with_selector(AssetAction::Approve)
						.write(EvmAddress(BOB.into()))
						.write(U256::from(400 * UNIT))
						.build(),
					None,
					&Context {
						address: asset_precompile_address,
						caller: ALICE.into(),
						apparent_value: From::from(0),
					},
					false,
				),
				expected_result
			);

			// Expected result for transfer_from
			let expected_result = Some(Ok(PrecompileOutput {
				exit_status: ExitSucceed::Returned,
				output: EvmDataWriter::new().write(true).build(),
				cost: 31042u64,
				logs: LogsBuilder::new(asset_precompile_address)
					.log3(
						SELECTOR_LOG_TRANSFER,
						H160::from(ALICE),
						H160::from(CHARLIE),
						EvmDataWriter::new().write(U256::from(400 * UNIT)).build(),
					)
					.build(),
			}));

			// Transfer tokens from Alice to Charlie by using BOB as origin
			assert_eq!(
				Precompiles::new().execute(
					asset_precompile_address,
					&EvmDataWriter::new_with_selector(AssetAction::TransferFrom)
						.write(EvmAddress(ALICE.into()))
						.write(EvmAddress(CHARLIE.into()))
						.write(U256::from(400 * UNIT))
						.build(),
					None,
					&Context {
						address: asset_precompile_address,
						caller: BOB.into(),
						apparent_value: From::from(0),
					},
					false,
				),
				expected_result
			);

			// Expected result for balance of CHARLIE
			let expected_result = Some(Ok(PrecompileOutput {
				exit_status: ExitSucceed::Returned,
				output: EvmDataWriter::new().write(U256::from(400 * UNIT)).build(),
				cost: 1000,
				logs: Default::default(),
			}));

			// Make sure CHARLIE has 400 unit
			assert_eq!(
				Precompiles::new().execute(
					asset_precompile_address,
					&EvmDataWriter::new_with_selector(AssetAction::BalanceOf)
						.write(EvmAddress(CHARLIE.into()))
						.build(),
					None,
					&Context {
						address: asset_precompile_address,
						caller: CHARLIE.into(),
						apparent_value: From::from(0),
					},
					false,
				),
				expected_result
			);
		});
}

#[test]
fn xtokens_precompiles_transfer() {
	ExtBuilder::default()
		.with_xcm_assets(vec![XcmAssetInitialization {
			asset_type: AssetType::Xcm(MultiLocation::parent()),
			metadata: AssetRegistrarMetadata {
				name: b"RelayToken".to_vec(),
				symbol: b"Relay".to_vec(),
				decimals: 12,
				is_frozen: false,
			},
			balances: vec![(AccountId::from(ALICE), 1_000_000_000_000_000)],
			is_sufficient: true,
		}])
		.with_balances(vec![
			(AccountId::from(ALICE), 2_000 * UNIT),
			(AccountId::from(BOB), 1_000 * UNIT),
		])
		.with_safe_xcm_version(2)
		.build()
		.execute_with(|| {
			let xtokens_precompile_address = H160::from_low_u64_be(2052);

			// We have the assetId that corresponds to the relay chain registered
			let relay_asset_id: AssetId = AssetType::Xcm(MultiLocation::parent()).into();

			// Its address is
			let asset_precompile_address = Runtime::asset_id_to_account(relay_asset_id).into();

			// Alice has 1000 tokens. She should be able to send through precompile
			let destination = MultiLocation::new(
				1,
				Junctions::X1(Junction::AccountId32 {
					network: NetworkId::Any,
					id: [1u8; 32],
				}),
			);

			// We use the address of the asset as an identifier of the asset we want to transferS
			assert_eq!(
				Precompiles::new().execute(
					xtokens_precompile_address,
					&EvmDataWriter::new_with_selector(XtokensAction::Transfer)
						.write(EvmAddress(asset_precompile_address))
						.write(U256::from(500_000_000_000_000u128))
						.write(destination.clone())
						.write(U256::from(4000000))
						.build(),
					None,
					&Context {
						address: xtokens_precompile_address,
						caller: ALICE.into(),
						apparent_value: From::from(0),
					},
					false,
				),
				Some(Ok(PrecompileOutput {
					exit_status: ExitSucceed::Returned,
					cost: 12000,
					output: vec![],
					logs: vec![]
				}))
			);
		})
}

#[test]
fn xtokens_precompiles_transfer_multiasset() {
	ExtBuilder::default()
		.with_xcm_assets(vec![XcmAssetInitialization {
			asset_type: AssetType::Xcm(MultiLocation::parent()),
			metadata: AssetRegistrarMetadata {
				name: b"RelayToken".to_vec(),
				symbol: b"Relay".to_vec(),
				decimals: 12,
				is_frozen: false,
			},
			balances: vec![(AccountId::from(ALICE), 1_000_000_000_000_000)],
			is_sufficient: true,
		}])
		.with_balances(vec![
			(AccountId::from(ALICE), 2_000 * UNIT),
			(AccountId::from(BOB), 1_000 * UNIT),
		])
		.with_safe_xcm_version(2)
		.build()
		.execute_with(|| {
			let xtokens_precompile_address = H160::from_low_u64_be(2052);

			// Alice has 1000 tokens. She should be able to send through precompile
			let destination = MultiLocation::new(
				1,
				Junctions::X1(Junction::AccountId32 {
					network: NetworkId::Any,
					id: [1u8; 32],
				}),
			);

			// This time we transfer it through TransferMultiAsset
			// Instead of the address, we encode directly the multilocation referencing the asset
			assert_eq!(
				Precompiles::new().execute(
					xtokens_precompile_address,
					&EvmDataWriter::new_with_selector(XtokensAction::TransferMultiAsset)
						// We want to transfer the relay token
						.write(MultiLocation::parent())
						.write(U256::from(500_000_000_000_000u128))
						.write(destination)
						.write(U256::from(4000000))
						.build(),
					None,
					&Context {
						address: xtokens_precompile_address,
						caller: ALICE.into(),
						apparent_value: From::from(0),
					},
					false,
				),
				Some(Ok(PrecompileOutput {
					exit_status: ExitSucceed::Returned,
					cost: 12000,
					output: vec![],
					logs: vec![]
				}))
			);
		})
}

fn run_with_system_weight<F>(w: Weight, mut assertions: F)
where
	F: FnMut() -> (),
{
	let mut t: sp_io::TestExternalities = frame_system::GenesisConfig::default()
		.build_storage::<Runtime>()
		.unwrap()
		.into();
	t.execute_with(|| {
		System::set_block_consumed_resources(w, 0);
		assertions()
	});
}

#[test]
fn multiplier_can_grow_from_zero() {
	let minimum_multiplier = moonbase_runtime::MinimumMultiplier::get();
	let target = moonbase_runtime::TargetBlockFullness::get()
		* BlockWeights::get()
			.get(DispatchClass::Normal)
			.max_total
			.unwrap();
	// if the min is too small, then this will not change, and we are doomed forever.
	// the weight is 1/100th bigger than target.
	run_with_system_weight(target * 101 / 100, || {
		let next = moonbase_runtime::SlowAdjustingFeeUpdate::<Runtime>::convert(minimum_multiplier);
		assert!(
			next > minimum_multiplier,
			"{:?} !>= {:?}",
			next,
			minimum_multiplier
		);
	})
}

#[test]
#[ignore] // test runs for a very long time
fn multiplier_growth_simulator() {
	// assume the multiplier is initially set to its minimum. We update it with values twice the
	//target (target is 25%, thus 50%) and we see at which point it reaches 1.
	let mut multiplier = moonbase_runtime::MinimumMultiplier::get();
	let block_weight = moonbase_runtime::TargetBlockFullness::get()
		* BlockWeights::get()
			.get(DispatchClass::Normal)
			.max_total
			.unwrap()
		* 2;
	let mut blocks = 0;
	while multiplier <= Multiplier::one() {
		run_with_system_weight(block_weight, || {
			let next = moonbase_runtime::SlowAdjustingFeeUpdate::<Runtime>::convert(multiplier);
			// ensure that it is growing as well.
			assert!(next > multiplier, "{:?} !>= {:?}", next, multiplier);
			multiplier = next;
		});
		blocks += 1;
		println!("block = {} multiplier {:?}", blocks, multiplier);
	}
}

#[test]
fn ethereum_invalid_transaction() {
	ExtBuilder::default().build().execute_with(|| {
		// Ensure an extrinsic not containing enough gas limit to store the transaction
		// on chain is rejected.
		assert_eq!(
			Executive::apply_extrinsic(unchecked_eth_tx(INVALID_ETH_TX)),
			Err(
				sp_runtime::transaction_validity::TransactionValidityError::Invalid(
					sp_runtime::transaction_validity::InvalidTransaction::Custom(3u8)
				)
			)
		);
	});
}

#[test]
fn transfer_ed_0_substrate() {
	ExtBuilder::default()
		.with_balances(vec![
			(AccountId::from(ALICE), (1 * UNIT) + (1 * WEI)),
			(AccountId::from(BOB), 0),
		])
		.build()
		.execute_with(|| {
			// Substrate transfer
			assert_ok!(Balances::transfer(
				origin_of(AccountId::from(ALICE)),
				AccountId::from(BOB),
				1 * UNIT,
			));
			// 1 WEI is left in the account
			assert_eq!(Balances::free_balance(AccountId::from(ALICE)), 1 * WEI);
		});
}

#[test]
fn transfer_ed_0_evm() {
	ExtBuilder::default()
		.with_balances(vec![
			(
				AccountId::from(ALICE),
				((1 * UNIT) + (21_000 * 1_000_000_000)) + (1 * WEI),
			),
			(AccountId::from(BOB), 0),
		])
		.build()
		.execute_with(|| {
			// EVM transfer
			assert_ok!(Call::EVM(pallet_evm::Call::<Runtime>::call {
				source: H160::from(ALICE),
				target: H160::from(BOB),
				input: Vec::new(),
				value: (1 * UNIT).into(),
				gas_limit: 21_000u64,
				max_fee_per_gas: U256::from(1_000_000_000),
				max_priority_fee_per_gas: None,
				nonce: Some(U256::from(0)),
				access_list: Vec::new(),
			})
			.dispatch(<Runtime as frame_system::Config>::Origin::root()));
			// 1 WEI is left in the account
			assert_eq!(Balances::free_balance(AccountId::from(ALICE)), 1 * WEI,);
		});
}

#[test]
fn refund_ed_0_evm() {
	ExtBuilder::default()
		.with_balances(vec![
			(
				AccountId::from(ALICE),
				((1 * UNIT) + (21_777 * 1_000_000_000)),
			),
			(AccountId::from(BOB), 0),
		])
		.build()
		.execute_with(|| {
			// EVM transfer that zeroes ALICE
			assert_ok!(Call::EVM(pallet_evm::Call::<Runtime>::call {
				source: H160::from(ALICE),
				target: H160::from(BOB),
				input: Vec::new(),
				value: (1 * UNIT).into(),
				gas_limit: 21_777u64,
				max_fee_per_gas: U256::from(1_000_000_000),
				max_priority_fee_per_gas: None,
				nonce: Some(U256::from(0)),
				access_list: Vec::new(),
			})
			.dispatch(<Runtime as frame_system::Config>::Origin::root()));
			// ALICE is refunded
			assert_eq!(
				Balances::free_balance(AccountId::from(ALICE)),
				777 * 1_000_000_000,
			);
		});
}

#[test]
fn root_can_change_default_xcm_vers() {
	ExtBuilder::default()
		.with_balances(vec![
			(AccountId::from(ALICE), 2_000 * UNIT),
			(AccountId::from(BOB), 1_000 * UNIT),
		])
		.with_xcm_assets(vec![XcmAssetInitialization {
			asset_type: AssetType::Xcm(MultiLocation::parent()),
			metadata: AssetRegistrarMetadata {
				name: b"RelayToken".to_vec(),
				symbol: b"Relay".to_vec(),
				decimals: 12,
				is_frozen: false,
			},
			balances: vec![(AccountId::from(ALICE), 1_000_000_000_000_000)],
			is_sufficient: true,
		}])
		.build()
		.execute_with(|| {
			let source_location = AssetType::Xcm(MultiLocation::parent());
			let dest = MultiLocation {
				parents: 1,
				interior: X1(AccountId32 {
					network: NetworkId::Any,
					id: [1u8; 32],
				}),
			};
			let source_id: moonbase_runtime::AssetId = source_location.clone().into();
			// Default XCM version is not set yet, so xtokens should fail because it does not
			// know with which version to send
			assert_noop!(
				XTokens::transfer(
					origin_of(AccountId::from(ALICE)),
					moonbase_runtime::CurrencyId::OtherReserve(source_id),
					100_000_000_000_000,
					Box::new(xcm::VersionedMultiLocation::V1(dest.clone())),
					4000000000
				),
				orml_xtokens::Error::<Runtime>::XcmExecutionFailed
			);

			// Root sets the defaultXcm
			assert_ok!(PolkadotXcm::force_default_xcm_version(
				root_origin(),
				Some(2)
			));

			// Now transferring does not fail
			assert_ok!(XTokens::transfer(
				origin_of(AccountId::from(ALICE)),
				moonbase_runtime::CurrencyId::OtherReserve(source_id),
				100_000_000_000_000,
				Box::new(xcm::VersionedMultiLocation::V1(dest)),
				4000000000
			));
		})
}

#[test]
fn transactor_cannot_use_more_than_max_weight() {
	ExtBuilder::default()
		.with_balances(vec![
			(AccountId::from(ALICE), 2_000 * UNIT),
			(AccountId::from(BOB), 1_000 * UNIT),
		])
		.with_xcm_assets(vec![XcmAssetInitialization {
			asset_type: AssetType::Xcm(MultiLocation::parent()),
			metadata: AssetRegistrarMetadata {
				name: b"RelayToken".to_vec(),
				symbol: b"Relay".to_vec(),
				decimals: 12,
				is_frozen: false,
			},
			balances: vec![(AccountId::from(ALICE), 1_000_000_000_000_000)],
			is_sufficient: true,
		}])
		.build()
		.execute_with(|| {
			let source_location = AssetType::Xcm(MultiLocation::parent());
			let source_id: moonbase_runtime::AssetId = source_location.clone().into();
			assert_ok!(XcmTransactor::register(
				root_origin(),
				AccountId::from(ALICE),
				0,
			));
			// Root can set transact info
			assert_ok!(XcmTransactor::set_transact_info(
				root_origin(),
				xcm::VersionedMultiLocation::V1(MultiLocation::parent()),
				// Relay charges 1000 for every instruction, and we have 3, so 3000
				3000,
				0,
				0,
				1,
				0,
				20000
			));

			assert_noop!(
				XcmTransactor::transact_through_derivative_multilocation(
					origin_of(AccountId::from(ALICE)),
					moonbase_runtime::Transactors::Relay,
					0,
<<<<<<< HEAD
					xcm::VersionedMultiLocation::V1(MultiLocation::parent()),
					// 20000the max
					17000,
=======
					Box::new(xcm::VersionedMultiLocation::V1(MultiLocation::parent())),
					// 12000000000 is the max
					13000000000,
>>>>>>> d1fdc903
					vec![],
				),
				xcm_transactor::Error::<Runtime>::MaxWeightTransactReached
			);
			assert_noop!(
				XcmTransactor::transact_through_derivative(
					origin_of(AccountId::from(ALICE)),
					moonbase_runtime::Transactors::Relay,
					0,
					moonbase_runtime::CurrencyId::OtherReserve(source_id),
					// 20000 is the max
					17000,
					vec![],
				),
				xcm_transactor::Error::<Runtime>::MaxWeightTransactReached
			);
		})
}

// Test to ensure we can use either in crowdloan rewards without worrying for migrations
#[test]
fn account_id_32_encodes_like_32_byte_u8_slice() {
	let account_as_account_id_32: sp_runtime::AccountId32 = [1u8; 32].into();
	let account_as_slice = [1u8; 32];
	assert_eq!(account_as_account_id_32.encode(), account_as_slice.encode());
}<|MERGE_RESOLUTION|>--- conflicted
+++ resolved
@@ -1725,15 +1725,9 @@
 					origin_of(AccountId::from(ALICE)),
 					moonbase_runtime::Transactors::Relay,
 					0,
-<<<<<<< HEAD
-					xcm::VersionedMultiLocation::V1(MultiLocation::parent()),
+					Box::new(xcm::VersionedMultiLocation::V1(MultiLocation::parent())),
 					// 20000the max
 					17000,
-=======
-					Box::new(xcm::VersionedMultiLocation::V1(MultiLocation::parent())),
-					// 12000000000 is the max
-					13000000000,
->>>>>>> d1fdc903
 					vec![],
 				),
 				xcm_transactor::Error::<Runtime>::MaxWeightTransactReached
