--- conflicted
+++ resolved
@@ -21,14 +21,9 @@
 pallet-ethereum-chain-id = { path = "../../pallets/ethereum-chain-id", default-features = false }
 parachain-staking = { path = "../../pallets/parachain-staking", default-features = false }
 parachain-staking-precompiles = { path = "../../precompiles/parachain-staking", default-features = false }
-<<<<<<< HEAD
-pallet-author-slot-filter = { git = "https://github.com/purestake/cumulus", branch = "nimbus-polkadot-v0.9.4", default-features = false }
-pallet-migrations = { path = "../../pallets/migrations", default-features = false }
-nimbus-primitives = { git = "https://github.com/purestake/cumulus", branch = "nimbus-polkadot-v0.9.4", default-features = false }
-=======
 pallet-author-slot-filter = { git = "https://github.com/purestake/cumulus", branch = "joshy-np098", default-features = false }
 nimbus-primitives = { git = "https://github.com/purestake/cumulus", branch = "joshy-np098", default-features = false }
->>>>>>> f18d484b
+pallet-migrations = { path = "../../pallets/migrations", default-features = false }
 pallet-author-mapping = { path = "../../pallets/author-mapping", default-features = false }
 evm = { version = "0.27.0", default-features = false, features = ["with-codec"] }
 pallet-evm-precompile-bn128 = { git = "https://github.com/purestake/frontier", default-features = false, branch = "moonbeam-polkadot-v0.9.8" }
