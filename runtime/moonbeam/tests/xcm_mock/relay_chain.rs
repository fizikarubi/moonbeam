--- conflicted
+++ resolved
@@ -136,66 +136,6 @@
 	pub const MaxInstructions: u32 = 100;
 }
 
-<<<<<<< HEAD
-=======
-use frame_support::ensure;
-use frame_support::traits::Contains;
-use sp_std::marker::PhantomData;
-use xcm_executor::traits::ShouldExecute;
-/// Allows execution from `origin` if it is contained in `T` (i.e. `T::Contains(origin)`) taking
-/// payments into account.
-///
-/// Only allows for `DescendOrigin` + `WithdrawAsset`, + `BuyExecution`
-pub struct AllowTopLevelPaidExecutionDescendOriginFirst<T>(PhantomData<T>);
-impl<T: Contains<MultiLocation>> ShouldExecute for AllowTopLevelPaidExecutionDescendOriginFirst<T> {
-	fn should_execute<Call>(
-		origin: &MultiLocation,
-		message: &mut Xcm<Call>,
-		max_weight: XcmV2Weight,
-		_weight_credit: &mut XcmV2Weight,
-	) -> Result<(), ()> {
-		log::trace!(
-			target: "xcm::barriers",
-			"AllowTopLevelPaidExecutionFromLocal origin:
-			{:?}, message: {:?}, max_weight: {:?}, weight_credit: {:?}",
-			origin, message, max_weight, _weight_credit,
-		);
-		ensure!(T::contains(origin), ());
-		let mut iter = message.0.iter_mut();
-		let mut i = iter.next().ok_or(())?;
-		match i {
-			DescendOrigin(..) => (),
-			_ => return Err(()),
-		}
-
-		i = iter.next().ok_or(())?;
-		match i {
-			WithdrawAsset(..) => (),
-			_ => return Err(()),
-		}
-
-		i = iter.next().ok_or(())?;
-		match i {
-			BuyExecution {
-				weight_limit: Limited(ref mut weight),
-				..
-			} if *weight >= max_weight => {
-				*weight = max_weight;
-				Ok(())
-			}
-			BuyExecution {
-				ref mut weight_limit,
-				..
-			} if weight_limit == &Unlimited => {
-				*weight_limit = Limited(max_weight);
-				Ok(())
-			}
-			_ => Err(()),
-		}
-	}
-}
-
->>>>>>> e332702e
 pub type XcmRouter = super::RelayChainXcmRouter;
 pub type Barrier = (
 	TakeWeightCredit,
