// Copyright 2019-2022 PureStake Inc.
// This file is part of Moonbeam.

// Moonbeam is free software: you can redistribute it and/or modify
// it under the terms of the GNU General Public License as published by
// the Free Software Foundation, either version 3 of the License, or
// (at your option) any later version.

// Moonbeam is distributed in the hope that it will be useful,
// but WITHOUT ANY WARRANTY; without even the implied warranty of
// MERCHANTABILITY or FITNESS FOR A PARTICULAR PURPOSE.  See the
// GNU General Public License for more details.

// You should have received a copy of the GNU General Public License
// along with Moonbeam.  If not, see <http://www.gnu.org/licenses/>.

//! XCM configuration for Moonbase.
//!

use super::{
	AccountId, AssetId, AssetManager, Assets, Balance, Balances, DealWithFees, LocalAssets,
	ParachainInfo, ParachainSystem, PolkadotXcm, Runtime, RuntimeCall, RuntimeEvent, RuntimeOrigin,
	Treasury, XcmpQueue, FOREIGN_ASSET_PRECOMPILE_ADDRESS_PREFIX,
};

use pallet_evm_precompileset_assets_erc20::AccountIdAssetIdConversion;
use sp_runtime::{
	traits::{Hash as THash, PostDispatchInfoOf},
	DispatchErrorWithPostInfo,
};

use frame_support::{
	parameter_types,
	traits::{Everything, Nothing, PalletInfoAccess},
};

use frame_system::{EnsureRoot, RawOrigin};
use sp_core::{H160, H256};

use xcm_builder::{
	AccountKey20Aliases, AllowKnownQueryResponses, AllowSubscriptionsFrom,
	AllowTopLevelPaidExecutionFrom, AsPrefixedGeneralIndex, ConvertedConcreteAssetId,
	CurrencyAdapter as XcmCurrencyAdapter, EnsureXcmOrigin, FungiblesAdapter, LocationInverter,
	ParentIsPreset, RelayChainAsNative, SiblingParachainAsNative, SiblingParachainConvertsVia,
	SignedAccountKey20AsNative, SovereignSignedViaLocation, TakeWeightCredit, UsingComponents,
	WeightInfoBounds,
};

use xcm::latest::prelude::*;
use xcm_executor::traits::{CallDispatcher, JustTry};

use orml_xcm_support::MultiNativeAsset;
use xcm_primitives::{
	AbsoluteAndRelativeReserve, AccountIdToCurrencyId, AccountIdToMultiLocation, AsAssetType,
	FirstAssetTrader, SignedToAccountId20, UtilityAvailableCalls, UtilityEncodeCall, XcmTransact,
	XcmV2Weight,
};

use parity_scale_codec::{Decode, Encode};
use scale_info::TypeInfo;

use sp_std::{
	convert::{From, Into, TryFrom},
	prelude::*,
};

use orml_traits::parameter_type_with_key;

parameter_types! {
	// The network Id of the relay
	pub const RelayNetwork: NetworkId = NetworkId::Polkadot;
	// The relay chain Origin type
	pub RelayChainOrigin: RuntimeOrigin = cumulus_pallet_xcm::Origin::Relay.into();
	// The ancestry, defines the multilocation describing this consensus system
	pub Ancestry: MultiLocation = Parachain(ParachainInfo::parachain_id().into()).into();
	// Self Reserve location, defines the multilocation identifiying the self-reserve currency
	// This is used to match it also against our Balances pallet when we receive such
	// a MultiLocation: (Self Balances pallet index)
	// We use the RELATIVE multilocation
	pub SelfReserve: MultiLocation = MultiLocation {
		parents:0,
		interior: Junctions::X1(
			PalletInstance(<Balances as PalletInfoAccess>::index() as u8)
		)
	};

	// This is the relative view of our local assets.
	// Indentified by thix prefix + generalIndex(assetId)
	// We use the RELATIVE multilocation
	pub LocalAssetsPalletLocation: MultiLocation = MultiLocation {
		parents:0,
		interior: Junctions::X1(
			PalletInstance(<LocalAssets as PalletInfoAccess>::index() as u8)
		)
	};
}

/// Type for specifying how a `MultiLocation` can be converted into an `AccountId`. This is used
/// when determining ownership of accounts for asset transacting and when attempting to use XCM
/// `Transact` in order to determine the dispatch Origin.
pub type LocationToAccountId = (
	// The parent (Relay-chain) origin converts to the default `AccountId`.
	ParentIsPreset<AccountId>,
	// Sibling parachain origins convert to AccountId via the `ParaId::into`.
	SiblingParachainConvertsVia<polkadot_parachain::primitives::Sibling, AccountId>,
	// If we receive a MultiLocation of type AccountKey20, just generate a native account
	AccountKey20Aliases<RelayNetwork, AccountId>,
	// The rest of multilocations convert via hashing it
	xcm_primitives::Account20Hash<AccountId>,
);

// The non-reserve fungible transactor type
// It will use pallet-assets, and the Id will be matched against AsAssetType
pub type ForeignFungiblesTransactor = FungiblesAdapter<
	// Use this fungibles implementation:
	Assets,
	// Use this currency when it is a fungible asset matching the given location or name:
	(
		ConvertedConcreteAssetId<
			AssetId,
			Balance,
			AsAssetType<AssetId, AssetType, AssetManager>,
			JustTry,
		>,
	),
	// Do a simple punn to convert an AccountId20 MultiLocation into a native chain account ID:
	LocationToAccountId,
	// Our chain's account ID type (we can't get away without mentioning it explicitly):
	AccountId,
	// We dont allow teleports.
	Nothing,
	// We dont track any teleports
	(),
>;

/// The transactor for our own chain currency.
pub type LocalAssetTransactor = XcmCurrencyAdapter<
	// Use this currency:
	Balances,
	// Use this currency when it is a fungible asset matching any of the locations in
	// SelfReserveRepresentations
	xcm_builder::IsConcrete<SelfReserve>,
	// We can convert the MultiLocations with our converter above:
	LocationToAccountId,
	// Our chain's account ID type (we can't get away without mentioning it explicitly):
	AccountId,
	// We dont allow teleport
	(),
>;

/// Means for transacting local assets besides the native currency on this chain.
pub type LocalFungiblesTransactor = FungiblesAdapter<
	// Use this fungibles implementation:
	LocalAssets,
	// Use this currency when it is a fungible asset matching the given location or name:
	(
		ConvertedConcreteAssetId<
			AssetId,
			Balance,
			// This just tells to convert an assetId into a GeneralIndex junction prepended
			// by LocalAssetsPalletLocationNewReanchor
			AsPrefixedGeneralIndex<LocalAssetsPalletLocation, AssetId, JustTry>,
			JustTry,
		>,
	),
	// Convert an XCM MultiLocation into a local account id:
	LocationToAccountId,
	// Our chain's account ID type (we can't get away without mentioning it explicitly):
	AccountId,
	// We dont want to allow teleporting assets
	Nothing,
	// The account to use for tracking teleports.
	(),
>;

// We use all transactors
pub type AssetTransactors = (
	LocalAssetTransactor,
	ForeignFungiblesTransactor,
	LocalFungiblesTransactor,
);

/// This is the type we use to convert an (incoming) XCM origin into a local `Origin` instance,
/// ready for dispatching a transaction with Xcm's `Transact`. There is an `OriginKind` which can
/// biases the kind of local `Origin` it will become.
pub type XcmOriginToTransactDispatchOrigin = (
	// Sovereign account converter; this attempts to derive an `AccountId` from the origin location
	// using `LocationToAccountId` and then turn that into the usual `Signed` origin. Useful for
	// foreign chains who want to have a local sovereign account on this chain which they control.
	SovereignSignedViaLocation<LocationToAccountId, RuntimeOrigin>,
	// Native converter for Relay-chain (Parent) location; will converts to a `Relay` origin when
	// recognised.
	RelayChainAsNative<RelayChainOrigin, RuntimeOrigin>,
	// Native converter for sibling Parachains; will convert to a `SiblingPara` origin when
	// recognised.
	SiblingParachainAsNative<cumulus_pallet_xcm::Origin, RuntimeOrigin>,
	// Xcm origins can be represented natively under the Xcm pallet's Xcm origin.
	pallet_xcm::XcmPassthrough<RuntimeOrigin>,
	// Xcm Origins defined by a Multilocation of type AccountKey20 can be converted to a 20 byte-
	// account local origin
	SignedAccountKey20AsNative<RelayNetwork, RuntimeOrigin>,
);

parameter_types! {
	/// The amount of weight an XCM operation takes. This is safe overestimate.
	pub UnitWeightCost: XcmV2Weight = 200_000_000;
	/// Maximum number of instructions in a single XCM fragment. A sanity check against
	/// weight caculations getting too crazy.
	pub MaxInstructions: u32 = 100;
}

/// Xcm Weigher shared between multiple Xcm-related configs.
<<<<<<< HEAD
pub type XcmWeigher = WeightInfoBounds<
	moonbeam_xcm_benchmarks::weights::XcmWeight<Runtime, Call>,
	Call,
	MaxInstructions,
>;
=======
pub type XcmWeigher = FixedWeightBounds<UnitWeightCost, RuntimeCall, MaxInstructions>;
>>>>>>> cbf581e4

// Allow paid executions
pub type XcmBarrier = (
	TakeWeightCredit,
	xcm_primitives::AllowTopLevelPaidExecutionDescendOriginFirst<Everything>,
	AllowTopLevelPaidExecutionFrom<Everything>,
	// Expected responses are OK.
	AllowKnownQueryResponses<PolkadotXcm>,
	// Subscriptions for version tracking are OK.
	AllowSubscriptionsFrom<Everything>,
);

parameter_types! {
	/// Xcm fees will go to the treasury account
	pub XcmFeesAccount: AccountId = Treasury::account_id();
}

/// This is the struct that will handle the revenue from xcm fees
/// We do not burn anything because we want to mimic exactly what
/// the sovereign account has
pub type XcmFeesToAccount = xcm_primitives::XcmFeesToAccount<
	Assets,
	(
		ConvertedConcreteAssetId<
			AssetId,
			Balance,
			AsAssetType<AssetId, AssetType, AssetManager>,
			JustTry,
		>,
	),
	AccountId,
	XcmFeesAccount,
>;

// Our implementation of the Moonbeam Call
// Attachs the right origin in case the call is made to pallet-ethereum-xcm
moonbeam_runtime_common::impl_moonbeam_xcm_call!();

pub struct XcmExecutorConfig;
impl xcm_executor::Config for XcmExecutorConfig {
	type RuntimeCall = RuntimeCall;
	type XcmSender = XcmRouter;
	// How to withdraw and deposit an asset.
	type AssetTransactor = AssetTransactors;
	type OriginConverter = XcmOriginToTransactDispatchOrigin;
	// Filter to the reserve withdraw operations
	// Whenever the reserve matches the relative or absolute value
	// of our chain, we always return the relative reserve
	type IsReserve = MultiNativeAsset<AbsoluteAndRelativeReserve<SelfLocationAbsolute>>;
	type IsTeleporter = (); // No teleport
	type LocationInverter = LocationInverter<Ancestry>;
	type Barrier = XcmBarrier;
	type Weigher = XcmWeigher;
	// We use two traders
	// When we receive the relative representation of the self-reserve asset,
	// we use UsingComponents and the local way of handling fees
	// When we receive a non-reserve asset, we use AssetManager to fetch how many
	// units per second we should charge
	type Trader = (
		UsingComponents<
			<Runtime as pallet_transaction_payment::Config>::WeightToFee,
			SelfReserve,
			AccountId,
			Balances,
			DealWithFees<Runtime>,
		>,
		FirstAssetTrader<AssetType, AssetManager, XcmFeesToAccount>,
	);
	type ResponseHandler = PolkadotXcm;
	type SubscriptionService = PolkadotXcm;
	type AssetTrap = PolkadotXcm;
	type AssetClaims = PolkadotXcm;
<<<<<<< HEAD
	type CallDispatcher = MoonbeamCall;
=======
	type CallDispatcher = RuntimeCall;
>>>>>>> cbf581e4
}

type XcmExecutor = xcm_executor::XcmExecutor<XcmExecutorConfig>;

// Converts a Signed Local Origin into a MultiLocation
pub type LocalOriginToLocation = SignedToAccountId20<RuntimeOrigin, AccountId, RelayNetwork>;

/// The means for routing XCM messages which are not for local execution into the right message
/// queues.
pub type XcmRouter = (
	// Two routers - use UMP to communicate with the relay chain:
	cumulus_primitives_utility::ParentAsUmp<ParachainSystem, PolkadotXcm>,
	// ..and XCMP to communicate with the sibling chains.
	XcmpQueue,
);

impl pallet_xcm::Config for Runtime {
	type RuntimeEvent = RuntimeEvent;
	type SendXcmOrigin = EnsureXcmOrigin<RuntimeOrigin, LocalOriginToLocation>;
	type XcmRouter = XcmRouter;
	type ExecuteXcmOrigin = EnsureXcmOrigin<RuntimeOrigin, LocalOriginToLocation>;
	type XcmExecuteFilter = Nothing;
	type XcmExecutor = XcmExecutor;
	type XcmTeleportFilter = Nothing;
	type XcmReserveTransferFilter = Everything;
	type Weigher = XcmWeigher;
	type LocationInverter = LocationInverter<Ancestry>;
	type RuntimeOrigin = RuntimeOrigin;
	type RuntimeCall = RuntimeCall;
	const VERSION_DISCOVERY_QUEUE_SIZE: u32 = 100;
	type AdvertisedXcmVersion = pallet_xcm::CurrentXcmVersion;
}

impl cumulus_pallet_xcm::Config for Runtime {
	type RuntimeEvent = RuntimeEvent;
	type XcmExecutor = XcmExecutor;
}

impl cumulus_pallet_xcmp_queue::Config for Runtime {
	type RuntimeEvent = RuntimeEvent;
	type XcmExecutor = XcmExecutor;
	type ChannelInfo = ParachainSystem;
	type VersionWrapper = PolkadotXcm;
	type ExecuteOverweightOrigin = EnsureRoot<AccountId>;
	type ControllerOrigin = EnsureRoot<AccountId>;
	type ControllerOriginConverter = XcmOriginToTransactDispatchOrigin;
	type WeightInfo = cumulus_pallet_xcmp_queue::weights::SubstrateWeight<Self>;
}

impl cumulus_pallet_dmp_queue::Config for Runtime {
	type RuntimeEvent = RuntimeEvent;
	type XcmExecutor = XcmExecutor;
	type ExecuteOverweightOrigin = EnsureRoot<AccountId>;
}

// Our AssetType. For now we only handle Xcm Assets
#[derive(Clone, Eq, Debug, PartialEq, Ord, PartialOrd, Encode, Decode, TypeInfo)]
pub enum AssetType {
	Xcm(MultiLocation),
}
impl Default for AssetType {
	fn default() -> Self {
		Self::Xcm(MultiLocation::here())
	}
}

impl From<MultiLocation> for AssetType {
	fn from(location: MultiLocation) -> Self {
		Self::Xcm(location)
	}
}
impl Into<Option<MultiLocation>> for AssetType {
	fn into(self) -> Option<MultiLocation> {
		match self {
			Self::Xcm(location) => Some(location),
		}
	}
}

// Implementation on how to retrieve the AssetId from an AssetType
// We simply hash the AssetType and take the lowest 128 bits
impl From<AssetType> for AssetId {
	fn from(asset: AssetType) -> AssetId {
		match asset {
			AssetType::Xcm(id) => {
				let mut result: [u8; 16] = [0u8; 16];
				let hash: H256 = id.using_encoded(<Runtime as frame_system::Config>::Hashing::hash);
				result.copy_from_slice(&hash.as_fixed_bytes()[0..16]);
				u128::from_le_bytes(result)
			}
		}
	}
}

// Our currencyId. We distinguish for now between SelfReserve, and Others, defined by their Id.
#[derive(Clone, Eq, Debug, PartialEq, Ord, PartialOrd, Encode, Decode, TypeInfo)]
pub enum CurrencyId {
	SelfReserve,
	ForeignAsset(AssetId),
	// Our local assets
	LocalAssetReserve(AssetId),
}

impl AccountIdToCurrencyId<AccountId, CurrencyId> for Runtime {
	fn account_to_currency_id(account: AccountId) -> Option<CurrencyId> {
		match account {
			// the self-reserve currency is identified by the pallet-balances address
			a if a == H160::from_low_u64_be(2050).into() => Some(CurrencyId::SelfReserve),
			// the rest of the currencies, by their corresponding erc20 address
			_ => Runtime::account_to_asset_id(account).map(|(prefix, asset_id)| {
				if prefix == FOREIGN_ASSET_PRECOMPILE_ADDRESS_PREFIX.to_vec() {
					CurrencyId::ForeignAsset(asset_id)
				} else {
					CurrencyId::LocalAssetReserve(asset_id)
				}
			}),
		}
	}
}

// How to convert from CurrencyId to MultiLocation
pub struct CurrencyIdtoMultiLocation<AssetXConverter>(sp_std::marker::PhantomData<AssetXConverter>);
impl<AssetXConverter> sp_runtime::traits::Convert<CurrencyId, Option<MultiLocation>>
	for CurrencyIdtoMultiLocation<AssetXConverter>
where
	AssetXConverter: xcm_executor::traits::Convert<MultiLocation, AssetId>,
{
	fn convert(currency: CurrencyId) -> Option<MultiLocation> {
		match currency {
			CurrencyId::SelfReserve => {
				let multi: MultiLocation = SelfReserve::get();
				Some(multi)
			}
			CurrencyId::ForeignAsset(asset) => AssetXConverter::reverse_ref(asset).ok(),
			// No transactor matches this yet, so even if we have this enum variant the transfer will fail
			CurrencyId::LocalAssetReserve(asset) => {
				let mut location = LocalAssetsPalletLocation::get();
				location.push_interior(Junction::GeneralIndex(asset)).ok();
				Some(location)
			}
		}
	}
}

parameter_types! {
	pub const BaseXcmWeight: XcmV2Weight = 200_000_000;
	pub const MaxAssetsForTransfer: usize = 2;

	// This is how we are going to detect whether the asset is a Reserve asset
	// This however is the chain part only
	pub SelfLocation: MultiLocation = MultiLocation::here();
	// We need this to be able to catch when someone is trying to execute a non-
	// cross-chain transfer in xtokens through the absolute path way
	pub SelfLocationAbsolute: MultiLocation = MultiLocation {
		parents:1,
		interior: Junctions::X1(
			Parachain(ParachainInfo::parachain_id().into())
		)
	};
}

parameter_type_with_key! {
	pub ParachainMinFee: |_location: MultiLocation| -> Option<u128> {
		Some(u128::MAX)
	};
}

impl orml_xtokens::Config for Runtime {
	type RuntimeEvent = RuntimeEvent;
	type Balance = Balance;
	type CurrencyId = CurrencyId;
	type AccountIdToMultiLocation = AccountIdToMultiLocation<AccountId>;
	type CurrencyIdConvert =
		CurrencyIdtoMultiLocation<AsAssetType<AssetId, AssetType, AssetManager>>;
	type XcmExecutor = XcmExecutor;
	type SelfLocation = SelfLocation;
	type Weigher = XcmWeigher;
	type BaseXcmWeight = BaseXcmWeight;
	type LocationInverter = LocationInverter<Ancestry>;
	type MaxAssetsForTransfer = MaxAssetsForTransfer;
	type MinXcmFee = ParachainMinFee;
	type MultiLocationsFilter = Everything;
	type ReserveProvider = AbsoluteAndRelativeReserve<SelfLocationAbsolute>;
}

// For now we only allow to transact in the relay, although this might change in the future
// Transactors just defines the chains in which we allow transactions to be issued through
// xcm
#[derive(Clone, Eq, Debug, PartialEq, Ord, PartialOrd, Encode, Decode, TypeInfo)]
pub enum Transactors {
	Relay,
}

// Default for benchmarking
#[cfg(feature = "runtime-benchmarks")]
impl Default for Transactors {
	fn default() -> Self {
		Transactors::Relay
	}
}

impl TryFrom<u8> for Transactors {
	type Error = ();
	fn try_from(value: u8) -> Result<Self, Self::Error> {
		match value {
			0u8 => Ok(Transactors::Relay),
			_ => Err(()),
		}
	}
}

impl UtilityEncodeCall for Transactors {
	fn encode_call(self, call: UtilityAvailableCalls) -> Vec<u8> {
		match self {
			// The encoder should be polkadot
			Transactors::Relay => {
				moonbeam_relay_encoder::polkadot::PolkadotEncoder.encode_call(call)
			}
		}
	}
}

impl XcmTransact for Transactors {
	fn destination(self) -> MultiLocation {
		match self {
			Transactors::Relay => MultiLocation::parent(),
		}
	}
}

impl pallet_xcm_transactor::Config for Runtime {
	type RuntimeEvent = RuntimeEvent;
	type Balance = Balance;
	type Transactor = Transactors;
	type DerivativeAddressRegistrationOrigin = EnsureRoot<AccountId>;
	type SovereignAccountDispatcherOrigin = EnsureRoot<AccountId>;
	type CurrencyId = CurrencyId;
	type AccountIdToMultiLocation = AccountIdToMultiLocation<AccountId>;
	type CurrencyIdToMultiLocation =
		CurrencyIdtoMultiLocation<AsAssetType<AssetId, AssetType, AssetManager>>;
	type XcmSender = XcmRouter;
	type SelfLocation = SelfLocation;
	type Weigher = XcmWeigher;
	type LocationInverter = LocationInverter<Ancestry>;
	type BaseXcmWeight = BaseXcmWeight;
	type AssetTransactor = AssetTransactors;
	type ReserveProvider = AbsoluteAndRelativeReserve<SelfLocationAbsolute>;
	type WeightInfo = pallet_xcm_transactor::weights::SubstrateWeight<Runtime>;
}

#[cfg(feature = "runtime-benchmarks")]
mod testing {
	use super::*;

	/// This From exists for benchmarking purposes. It has the potential side-effect of calling
	/// AssetManager::set_asset_type_asset_id() and should NOT be used in any production code.
	impl From<MultiLocation> for CurrencyId {
		fn from(location: MultiLocation) -> CurrencyId {
			use xcm_executor::traits::Convert as XConvert;
			use xcm_primitives::AssetTypeGetter;

			// If it does not exist, for benchmarking purposes, we create the association
			let asset_id = if let Ok(asset_id) =
				AsAssetType::<AssetId, AssetType, AssetManager>::convert_ref(&location)
			{
				asset_id
			} else {
				let asset_type = AssetType::Xcm(location);
				let asset_id: AssetId = asset_type.clone().into();
				AssetManager::set_asset_type_asset_id(asset_type, asset_id);
				asset_id
			};

			CurrencyId::ForeignAsset(asset_id)
		}
	}
}<|MERGE_RESOLUTION|>--- conflicted
+++ resolved
@@ -210,15 +210,11 @@
 }
 
 /// Xcm Weigher shared between multiple Xcm-related configs.
-<<<<<<< HEAD
 pub type XcmWeigher = WeightInfoBounds<
-	moonbeam_xcm_benchmarks::weights::XcmWeight<Runtime, Call>,
-	Call,
+	moonbeam_xcm_benchmarks::weights::XcmWeight<Runtime, RuntimeCall>,
+	RuntimeCall,
 	MaxInstructions,
 >;
-=======
-pub type XcmWeigher = FixedWeightBounds<UnitWeightCost, RuntimeCall, MaxInstructions>;
->>>>>>> cbf581e4
 
 // Allow paid executions
 pub type XcmBarrier = (
@@ -291,11 +287,7 @@
 	type SubscriptionService = PolkadotXcm;
 	type AssetTrap = PolkadotXcm;
 	type AssetClaims = PolkadotXcm;
-<<<<<<< HEAD
 	type CallDispatcher = MoonbeamCall;
-=======
-	type CallDispatcher = RuntimeCall;
->>>>>>> cbf581e4
 }
 
 type XcmExecutor = xcm_executor::XcmExecutor<XcmExecutorConfig>;
