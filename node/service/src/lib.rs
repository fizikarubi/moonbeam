// Copyright 2019-2021 PureStake Inc.
// This file is part of Moonbeam.

// Moonbeam is free software: you can redistribute it and/or modify
// it under the terms of the GNU General Public License as published by
// the Free Software Foundation, either version 3 of the License, or
// (at your option) any later version.

// Moonbeam is distributed in the hope that it will be useful,
// but WITHOUT ANY WARRANTY; without even the implied warranty of
// MERCHANTABILITY or FITNESS FOR A PARTICULAR PURPOSE.  See the
// GNU General Public License for more details.

// You should have received a copy of the GNU General Public License
// along with Moonbeam.  If not, see <http://www.gnu.org/licenses/>.

//! This module assembles the Moonbeam service components, executes them, and manages communication
//! between them. This is the backbone of the client-side node implementation.
//!
//! This module can assemble:
//! PartialComponents: For maintence tasks without a complete node (eg import/export blocks, purge)
//! Full Service: A complete parachain node including the pool, rpc, network, embedded relay chain
//! Dev Service: A leaner service without the relay chain backing.

use cli_opt::{EthApi as EthApiCmd, RpcConfig};
use fc_consensus::FrontierBlockImport;
use fc_rpc_core::types::{FilterPool, PendingTransactions};
use futures::StreamExt;
#[cfg(feature = "moonbase-native")]
pub use moonbase_runtime;
#[cfg(feature = "moonbeam-native")]
pub use moonbeam_runtime;
#[cfg(feature = "moonriver-native")]
pub use moonriver_runtime;
use sc_service::BasePath;
use std::{
	collections::{BTreeMap, HashMap},
	sync::Mutex,
	time::Duration,
};
mod rpc;
use cumulus_client_network::build_block_announce_validator;
use cumulus_client_service::{
	prepare_node_config, start_collator, start_full_node, StartCollatorParams, StartFullNodeParams,
};
use cumulus_primitives_parachain_inherent::{
	MockValidationDataInherentDataProvider, ParachainInherentData,
};
use nimbus_consensus::{build_nimbus_consensus, BuildNimbusConsensusParams};
use nimbus_primitives::NimbusId;

pub use sc_executor::NativeExecutor;
use sc_executor::{native_executor_instance, NativeExecutionDispatch};
use sc_service::{
	error::Error as ServiceError, ChainSpec, Configuration, PartialComponents, Role, TFullBackend,
	TFullClient, TaskManager,
};
use sp_api::ConstructRuntimeApi;
use sp_blockchain::HeaderBackend;
use std::sync::Arc;

pub use client::*;
pub mod chain_spec;
mod client;

use sc_telemetry::{Telemetry, TelemetryWorker, TelemetryWorkerHandle};

type FullClient<RuntimeApi, Executor> = TFullClient<Block, RuntimeApi, Executor>;
type FullBackend = TFullBackend<Block>;
type MaybeSelectChain = Option<sc_consensus::LongestChain<FullBackend, Block>>;

#[cfg(feature = "moonbeam-native")]
native_executor_instance!(
	pub MoonbeamExecutor,
	moonbeam_runtime::api::dispatch,
	moonbeam_runtime::native_version,
	(
		frame_benchmarking::benchmarking::HostFunctions,
		moonbeam_primitives_ext::moonbeam_ext::HostFunctions
	),
);

#[cfg(feature = "moonriver-native")]
native_executor_instance!(
	pub MoonriverExecutor,
	moonriver_runtime::api::dispatch,
	moonriver_runtime::native_version,
	(
		frame_benchmarking::benchmarking::HostFunctions,
		moonbeam_primitives_ext::moonbeam_ext::HostFunctions
	),
);

#[cfg(feature = "moonbase-native")]
native_executor_instance!(
	pub MoonbaseExecutor,
	moonbase_runtime::api::dispatch,
	moonbase_runtime::native_version,
	(
		frame_benchmarking::benchmarking::HostFunctions,
		moonbeam_primitives_ext::moonbeam_ext::HostFunctions
	),
);

/// Can be called for a `Configuration` to check if it is a configuration for
/// the `Moonbeam` network.
pub trait IdentifyVariant {
	/// Returns `true` if this is a configuration for the `Moonbase` network.
	fn is_moonbase(&self) -> bool;

	/// Returns `true` if this is a configuration for the `Moonbeam` network.
	fn is_moonbeam(&self) -> bool;

	/// Returns `true` if this is a configuration for the `Moonriver` network.
	fn is_moonriver(&self) -> bool;

	/// Returns `true` if this is a configuration for a dev network.
	fn is_dev(&self) -> bool;
}

impl IdentifyVariant for Box<dyn ChainSpec> {
	fn is_moonbase(&self) -> bool {
		self.id().starts_with("moonbase")
	}

	fn is_moonbeam(&self) -> bool {
		self.id().starts_with("moonbeam")
	}

	fn is_moonriver(&self) -> bool {
		self.id().starts_with("moonriver")
	}

	fn is_dev(&self) -> bool {
		self.id().ends_with("dev")
	}
}

pub fn frontier_database_dir(config: &Configuration) -> std::path::PathBuf {
	let config_dir = config
		.base_path
		.as_ref()
		.map(|base_path| base_path.config_dir(config.chain_spec.id()))
		.unwrap_or_else(|| {
			BasePath::from_project("", "", "moonbeam").config_dir(config.chain_spec.id())
		});
	config_dir.join("frontier").join("db")
}

// TODO This is copied from frontier. It should be imported instead after
// https://github.com/paritytech/frontier/issues/333 is solved
pub fn open_frontier_backend(config: &Configuration) -> Result<Arc<fc_db::Backend<Block>>, String> {
	Ok(Arc::new(fc_db::Backend::<Block>::new(
		&fc_db::DatabaseSettings {
			source: fc_db::DatabaseSettingsSrc::RocksDb {
				path: frontier_database_dir(&config),
				cache_size: 0,
			},
		},
	)?))
}

use sp_runtime::traits::BlakeTwo256;
use sp_trie::PrefixedMemoryDB;

/// Builds a new object suitable for chain operations.
#[allow(clippy::type_complexity)]
pub fn new_chain_ops(
	config: &mut Configuration,
) -> Result<
	(
		Arc<Client>,
		Arc<FullBackend>,
		sc_consensus::BasicQueue<Block, PrefixedMemoryDB<BlakeTwo256>>,
		TaskManager,
	),
	ServiceError,
> {
	match &config.chain_spec {
		#[cfg(feature = "moonriver-native")]
		spec if spec.is_moonriver() => {
			new_chain_ops_inner::<moonriver_runtime::RuntimeApi, MoonriverExecutor>(config)
		}
		#[cfg(feature = "moonbeam-native")]
		spec if spec.is_moonbeam() => {
			new_chain_ops_inner::<moonbeam_runtime::RuntimeApi, MoonbeamExecutor>(config)
		}
		#[cfg(feature = "moonbase-native")]
		_ => new_chain_ops_inner::<moonbase_runtime::RuntimeApi, MoonbaseExecutor>(config),
		#[cfg(not(feature = "moonbase-native"))]
		_ => panic!("invalid chain spec"),
	}
}

#[allow(clippy::type_complexity)]
fn new_chain_ops_inner<RuntimeApi, Executor>(
	mut config: &mut Configuration,
) -> Result<
	(
		Arc<Client>,
		Arc<FullBackend>,
		sc_consensus::BasicQueue<Block, PrefixedMemoryDB<BlakeTwo256>>,
		TaskManager,
	),
	ServiceError,
>
where
	Client: From<Arc<crate::FullClient<RuntimeApi, Executor>>>,
	RuntimeApi:
		ConstructRuntimeApi<Block, FullClient<RuntimeApi, Executor>> + Send + Sync + 'static,
	RuntimeApi::RuntimeApi:
		RuntimeApiCollection<StateBackend = sc_client_api::StateBackendFor<FullBackend, Block>>,
	Executor: NativeExecutionDispatch + 'static,
{
	config.keystore = sc_service::config::KeystoreConfig::InMemory;
	let PartialComponents {
		client,
		backend,
		import_queue,
		task_manager,
		..
	} = new_partial::<RuntimeApi, Executor>(config, config.chain_spec.is_dev())?;
	Ok((
		Arc::new(Client::from(client)),
		backend,
		import_queue,
		task_manager,
	))
}

/// Builds the PartialComponents for a parachain or development service
///
/// Use this function if you don't actually need the full service, but just the partial in order to
/// be able to perform chain operations.
#[allow(clippy::type_complexity)]
pub fn new_partial<RuntimeApi, Executor>(
	config: &Configuration,
	dev_service: bool,
) -> Result<
	PartialComponents<
		TFullClient<Block, RuntimeApi, Executor>,
		FullBackend,
		MaybeSelectChain,
		sc_consensus::DefaultImportQueue<Block, TFullClient<Block, RuntimeApi, Executor>>,
		sc_transaction_pool::FullPool<Block, FullClient<RuntimeApi, Executor>>,
		(
			FrontierBlockImport<
				Block,
				Arc<TFullClient<Block, RuntimeApi, Executor>>,
				TFullClient<Block, RuntimeApi, Executor>,
			>,
			PendingTransactions,
			Option<FilterPool>,
			Option<Telemetry>,
			Option<TelemetryWorkerHandle>,
			Arc<fc_db::Backend<Block>>,
		),
	>,
	ServiceError,
>
where
	RuntimeApi:
		ConstructRuntimeApi<Block, FullClient<RuntimeApi, Executor>> + Send + Sync + 'static,
	RuntimeApi::RuntimeApi:
		RuntimeApiCollection<StateBackend = sc_client_api::StateBackendFor<FullBackend, Block>>,
	Executor: NativeExecutionDispatch + 'static,
{
	let telemetry = config
		.telemetry_endpoints
		.clone()
		.filter(|x| !x.is_empty())
		.map(|endpoints| -> Result<_, sc_telemetry::Error> {
			let worker = TelemetryWorker::new(16)?;
			let telemetry = worker.handle().new_telemetry(endpoints);
			Ok((worker, telemetry))
		})
		.transpose()?;

	let (client, backend, keystore_container, task_manager) =
		sc_service::new_full_parts::<Block, RuntimeApi, Executor>(
			&config,
			telemetry.as_ref().map(|(_, telemetry)| telemetry.handle()),
		)?;

	let client = Arc::new(client);

	let telemetry_worker_handle = telemetry.as_ref().map(|(worker, _)| worker.handle());

	let telemetry = telemetry.map(|(worker, telemetry)| {
		task_manager.spawn_handle().spawn("telemetry", worker.run());
		telemetry
	});

	let maybe_select_chain = if dev_service {
		Some(sc_consensus::LongestChain::new(backend.clone()))
	} else {
		None
	};

	let transaction_pool = sc_transaction_pool::BasicPool::new_full(
		config.transaction_pool.clone(),
		config.role.is_authority().into(),
		config.prometheus_registry(),
		task_manager.spawn_essential_handle(),
		client.clone(),
	);

	let pending_transactions: PendingTransactions = Some(Arc::new(Mutex::new(HashMap::new())));

	let filter_pool: Option<FilterPool> = Some(Arc::new(Mutex::new(BTreeMap::new())));

	let frontier_backend = open_frontier_backend(config)?;

	let frontier_block_import =
		FrontierBlockImport::new(client.clone(), client.clone(), frontier_backend.clone());

	// Depending whether we are
	let import_queue = if dev_service {
		// There is a bug in this import queue where it doesn't properly check inherents:
		// https://github.com/paritytech/substrate/issues/8164
		sc_consensus_manual_seal::import_queue(
			Box::new(frontier_block_import.clone()),
			&task_manager.spawn_essential_handle(),
			config.prometheus_registry(),
		)
	} else {
		nimbus_consensus::import_queue(
			client.clone(),
			frontier_block_import.clone(),
			move |_, _| async move {
				let time = sp_timestamp::InherentDataProvider::from_system_time();

				Ok((time,))
			},
			&task_manager.spawn_essential_handle(),
			config.prometheus_registry(),
		)?
	};

	Ok(PartialComponents {
		backend,
		client,
		import_queue,
		keystore_container,
		task_manager,
		transaction_pool,
		select_chain: maybe_select_chain,
		other: (
			frontier_block_import,
			pending_transactions,
			filter_pool,
			telemetry,
			telemetry_worker_handle,
			frontier_backend,
		),
	})
}

/// `fp_rpc::ConvertTransaction` is implemented for an arbitrary struct that lives in each runtime.
/// It receives a ethereum::Transaction and returns a pallet-ethereum transact Call wrapped in an
/// UncheckedExtrinsic.
///
/// Although the implementation should be the same in each runtime, this might change at some point.
/// `TransactionConverters` is just a `fp_rpc::ConvertTransaction` implementor that proxies calls to
/// each runtime implementation.
pub enum TransactionConverters {
	#[cfg(feature = "moonbeam-native")]
	Moonbeam(moonbeam_runtime::TransactionConverter),
	#[cfg(feature = "moonbase-native")]
	Moonbase(moonbase_runtime::TransactionConverter),
	#[cfg(feature = "moonriver-native")]
	Moonriver(moonriver_runtime::TransactionConverter),
}

impl TransactionConverters {
	#[cfg(feature = "moonbeam-native")]
	fn moonbeam() -> Self {
		TransactionConverters::Moonbeam(moonbeam_runtime::TransactionConverter)
	}
	#[cfg(not(feature = "moonbeam-native"))]
	fn moonbeam() -> Self {
		unimplemented!()
	}
	#[cfg(feature = "moonriver-native")]
	fn moonriver() -> Self {
		TransactionConverters::Moonriver(moonriver_runtime::TransactionConverter)
	}
	#[cfg(not(feature = "moonriver-native"))]
	fn moonriver() -> Self {
		unimplemented!()
	}
	#[cfg(feature = "moonbase-native")]
	fn moonbase() -> Self {
		TransactionConverters::Moonbase(moonbase_runtime::TransactionConverter)
	}
	#[cfg(not(feature = "moonbase-native"))]
	fn moonbase() -> Self {
		unimplemented!()
	}
}

impl fp_rpc::ConvertTransaction<moonbeam_core_primitives::UncheckedExtrinsic>
	for TransactionConverters
{
	fn convert_transaction(
		&self,
		transaction: ethereum_primitives::TransactionV0,
	) -> moonbeam_core_primitives::UncheckedExtrinsic {
		match &self {
			#[cfg(feature = "moonbeam-native")]
			Self::Moonbeam(inner) => inner.convert_transaction(transaction),
			#[cfg(feature = "moonriver-native")]
			Self::Moonriver(inner) => inner.convert_transaction(transaction),
			#[cfg(feature = "moonbase-native")]
			Self::Moonbase(inner) => inner.convert_transaction(transaction),
		}
	}
}

/// Start a node with the given parachain `Configuration` and relay chain `Configuration`.
///
/// This is the actual implementation that is abstract over the executor and the runtime api.
#[sc_tracing::logging::prefix_logs_with("🌗")]
async fn start_node_impl<RuntimeApi, Executor>(
	parachain_config: Configuration,
	polkadot_config: Configuration,
	id: polkadot_primitives::v0::Id,
	rpc_config: RpcConfig,
) -> sc_service::error::Result<(TaskManager, Arc<TFullClient<Block, RuntimeApi, Executor>>)>
where
	RuntimeApi:
		ConstructRuntimeApi<Block, FullClient<RuntimeApi, Executor>> + Send + Sync + 'static,
	RuntimeApi::RuntimeApi:
		RuntimeApiCollection<StateBackend = sc_client_api::StateBackendFor<FullBackend, Block>>,
	Executor: NativeExecutionDispatch + 'static,
{
	if matches!(parachain_config.role, Role::Light) {
		return Err("Light client not supported!".into());
	}

	let parachain_config = prepare_node_config(parachain_config);

	let params = new_partial(&parachain_config, false)?;
	let (
		block_import,
		pending_transactions,
		filter_pool,
		mut telemetry,
		telemetry_worker_handle,
		frontier_backend,
	) = params.other;

	let relay_chain_full_node =
		cumulus_client_service::build_polkadot_full_node(polkadot_config, telemetry_worker_handle)
			.map_err(|e| match e {
				polkadot_service::Error::Sub(x) => x,
				s => format!("{}", s).into(),
			})?;

	let client = params.client.clone();
	let backend = params.backend.clone();
	let block_announce_validator = build_block_announce_validator(
		relay_chain_full_node.client.clone(),
		id,
		Box::new(relay_chain_full_node.network.clone()),
		relay_chain_full_node.backend.clone(),
	);

	let collator = parachain_config.role.is_authority();
	let prometheus_registry = parachain_config.prometheus_registry().cloned();
	let transaction_pool = params.transaction_pool.clone();
	let mut task_manager = params.task_manager;
	let import_queue = cumulus_client_service::SharedImportQueue::new(params.import_queue);
	let (network, system_rpc_tx, start_network) =
		sc_service::build_network(sc_service::BuildNetworkParams {
			config: &parachain_config,
			client: client.clone(),
			transaction_pool: transaction_pool.clone(),
			spawn_handle: task_manager.spawn_handle(),
			import_queue: import_queue.clone(),
			on_demand: None,
			block_announce_validator_builder: Some(Box::new(|_| block_announce_validator)),
			warp_sync: None,
		})?;

	let subscription_task_executor =
		sc_rpc::SubscriptionTaskExecutor::new(task_manager.spawn_handle());

	rpc::spawn_essential_tasks(rpc::SpawnTasksParams {
		task_manager: &task_manager,
		client: client.clone(),
		substrate_backend: backend.clone(),
		frontier_backend: frontier_backend.clone(),
		pending_transactions: pending_transactions.clone(),
		filter_pool: filter_pool.clone(),
	});

<<<<<<< HEAD
	let ethapi_cmd = rpc_config.ethapi.clone();
	let tracing_requesters =
		if ethapi_cmd.contains(&EthApiCmd::Debug) || ethapi_cmd.contains(&EthApiCmd::Trace) {
			rpc::tracing::spawn_tracing_tasks(
				&rpc_config,
				rpc::SpawnTasksParams {
					task_manager: &task_manager,
					client: client.clone(),
					substrate_backend: backend.clone(),
					frontier_backend: frontier_backend.clone(),
					pending_transactions: pending_transactions.clone(),
					filter_pool: filter_pool.clone(),
				},
			)
		} else {
			rpc::tracing::RpcRequesters {
				debug: None,
				trace: None,
			}
		};
=======
	#[cfg(feature = "evm-tracing")]
	let tracing_requesters = rpc::tracing::spawn_tracing_tasks(
		&rpc_config,
		rpc::SpawnTasksParams {
			task_manager: &task_manager,
			client: client.clone(),
			substrate_backend: backend.clone(),
			frontier_backend: frontier_backend.clone(),
			pending_transactions: pending_transactions.clone(),
			filter_pool: filter_pool.clone(),
		},
	);
>>>>>>> b6eaf68b

	let rpc_extensions_builder = {
		let client = client.clone();
		let pool = transaction_pool.clone();
		let network = network.clone();
		let pending = pending_transactions.clone();
		let filter_pool = filter_pool.clone();
		let frontier_backend = frontier_backend.clone();
		let backend = backend.clone();
		let ethapi_cmd = ethapi_cmd.clone();
		let max_past_logs = rpc_config.max_past_logs;

		let is_moonbeam = parachain_config.chain_spec.is_moonbeam();
		let is_moonriver = parachain_config.chain_spec.is_moonriver();

		Box::new(move |deny_unsafe, _| {
			let transaction_converter: TransactionConverters = if is_moonbeam {
				TransactionConverters::moonbeam()
			} else if is_moonriver {
				TransactionConverters::moonriver()
			} else {
				TransactionConverters::moonbase()
			};

			let deps = rpc::FullDeps {
				client: client.clone(),
				pool: pool.clone(),
				graph: pool.pool().clone(),
				deny_unsafe,
				is_authority: collator,
				network: network.clone(),
				pending_transactions: pending.clone(),
				filter_pool: filter_pool.clone(),
				ethapi_cmd: ethapi_cmd.clone(),
				command_sink: None,
				frontier_backend: frontier_backend.clone(),
				backend: backend.clone(),
				max_past_logs,
				transaction_converter,
			};
			#[allow(unused_mut)]
			let mut io = rpc::create_full(deps, subscription_task_executor.clone());
<<<<<<< HEAD
			if ethapi_cmd.contains(&EthApiCmd::Debug) || ethapi_cmd.contains(&EthApiCmd::Trace) {
				rpc::tracing::extend_with_tracing(
					client.clone(),
					tracing_requesters.clone(),
					rpc_config.ethapi_trace_max_count,
					&mut io,
				);
			}
=======
			#[cfg(feature = "evm-tracing")]
			rpc::tracing::extend_with_tracing(
				client.clone(),
				tracing_requesters.clone(),
				rpc_config.ethapi_trace_max_count,
				&mut io,
			);
>>>>>>> b6eaf68b
			Ok(io)
		})
	};

	let skip_prediction = parachain_config.force_authoring;

	sc_service::spawn_tasks(sc_service::SpawnTasksParams {
		on_demand: None,
		remote_blockchain: None,
		rpc_extensions_builder,
		client: client.clone(),
		transaction_pool: transaction_pool.clone(),
		task_manager: &mut task_manager,
		config: parachain_config,
		keystore: params.keystore_container.sync_keystore(),
		backend: backend.clone(),
		network: network.clone(),
		system_rpc_tx,
		telemetry: telemetry.as_mut(),
	})?;

	let announce_block = {
		let network = network.clone();
		Arc::new(move |hash, data| network.announce_block(hash, data))
	};

	if collator {
		let proposer_factory = sc_basic_authorship::ProposerFactory::with_proof_recording(
			task_manager.spawn_handle(),
			client.clone(),
			transaction_pool,
			prometheus_registry.as_ref(),
			telemetry.as_ref().map(|t| t.handle()),
		);

		let relay_chain_backend = relay_chain_full_node.backend.clone();
		let relay_chain_client = relay_chain_full_node.client.clone();

		let parachain_consensus = build_nimbus_consensus(BuildNimbusConsensusParams {
			para_id: id,
			proposer_factory,
			block_import,
			relay_chain_client: relay_chain_full_node.client.clone(),
			relay_chain_backend: relay_chain_full_node.backend.clone(),
			parachain_client: client.clone(),
			keystore: params.keystore_container.sync_keystore(),
			skip_prediction,
			create_inherent_data_providers: move |_, (relay_parent, validation_data, author_id)| {
				let parachain_inherent = ParachainInherentData::create_at_with_client(
					relay_parent,
					&relay_chain_client,
					&*relay_chain_backend,
					&validation_data,
					id,
				);
				async move {
					let time = sp_timestamp::InherentDataProvider::from_system_time();

					let parachain_inherent = parachain_inherent.ok_or_else(|| {
						Box::<dyn std::error::Error + Send + Sync>::from(
							"Failed to create parachain inherent",
						)
					})?;

					let author = nimbus_primitives::InherentDataProvider::<NimbusId>(author_id);

					Ok((time, parachain_inherent, author))
				}
			},
		});

		let spawner = task_manager.spawn_handle();

		let params = StartCollatorParams {
			para_id: id,
			block_status: client.clone(),
			announce_block,
			client: client.clone(),
			task_manager: &mut task_manager,
			spawner,
			relay_chain_full_node,
			parachain_consensus,
			import_queue,
		};

		start_collator(params).await?;
	} else {
		let params = StartFullNodeParams {
			client: client.clone(),
			announce_block,
			task_manager: &mut task_manager,
			para_id: id,
			relay_chain_full_node,
		};

		start_full_node(params)?;
	}

	start_network.start_network();

	Ok((task_manager, client))
}

/// Start a normal parachain node.
pub async fn start_node<RuntimeApi, Executor>(
	parachain_config: Configuration,
	polkadot_config: Configuration,
	id: polkadot_primitives::v0::Id,
	rpc_config: RpcConfig,
) -> sc_service::error::Result<(TaskManager, Arc<TFullClient<Block, RuntimeApi, Executor>>)>
where
	RuntimeApi:
		ConstructRuntimeApi<Block, FullClient<RuntimeApi, Executor>> + Send + Sync + 'static,
	RuntimeApi::RuntimeApi:
		RuntimeApiCollection<StateBackend = sc_client_api::StateBackendFor<FullBackend, Block>>,
	Executor: NativeExecutionDispatch + 'static,
{
	start_node_impl(parachain_config, polkadot_config, id, rpc_config).await
}

/// Builds a new development service. This service uses manual seal, and mocks
/// the parachain inherent.
pub fn new_dev<RuntimeApi, Executor>(
	config: Configuration,
	_author_id: Option<nimbus_primitives::NimbusId>,
	sealing: cli_opt::Sealing,
	rpc_config: RpcConfig,
) -> Result<TaskManager, ServiceError>
where
	RuntimeApi:
		ConstructRuntimeApi<Block, FullClient<RuntimeApi, Executor>> + Send + Sync + 'static,
	RuntimeApi::RuntimeApi:
		RuntimeApiCollection<StateBackend = sc_client_api::StateBackendFor<FullBackend, Block>>,
	Executor: NativeExecutionDispatch + 'static,
{
	use async_io::Timer;
	use futures::Stream;
	use sc_consensus_manual_seal::{run_manual_seal, EngineCommand, ManualSealParams};
	use sp_core::H256;

	let sc_service::PartialComponents {
		client,
		backend,
		mut task_manager,
		import_queue,
		keystore_container,
		select_chain: maybe_select_chain,
		transaction_pool,
		other:
			(
				block_import,
				pending_transactions,
				filter_pool,
				telemetry,
				_telemetry_worker_handle,
				frontier_backend,
			),
	} = new_partial::<RuntimeApi, Executor>(&config, true)?;

	let (network, system_rpc_tx, network_starter) =
		sc_service::build_network(sc_service::BuildNetworkParams {
			config: &config,
			client: client.clone(),
			transaction_pool: transaction_pool.clone(),
			spawn_handle: task_manager.spawn_handle(),
			import_queue,
			on_demand: None,
			block_announce_validator_builder: None,
			warp_sync: None,
		})?;

	if config.offchain_worker.enabled {
		sc_service::build_offchain_workers(
			&config,
			task_manager.spawn_handle(),
			client.clone(),
			network.clone(),
		);
	}

	let prometheus_registry = config.prometheus_registry().cloned();
	let subscription_task_executor =
		sc_rpc::SubscriptionTaskExecutor::new(task_manager.spawn_handle());
	let mut command_sink = None;
	let collator = config.role.is_authority();

	if collator {
		//TODO For now, all dev service nodes use Alith's nimbus id in their author inherent.
		// This could and perhaps should be made more flexible. Here are some options:
		// 1. a dedicated `--dev-author-id` flag that only works with the dev service
		// 2. restore the old --author-id` and also allow it to force a secific key
		//    in the parachain context
		// 3. check the keystore like we do in nimbus. Actually, maybe the keystore-checking could
		//    be exported as a helper function from nimbus.
		let author_id = chain_spec::get_from_seed::<NimbusId>("Alice");

		let env = sc_basic_authorship::ProposerFactory::new(
			task_manager.spawn_handle(),
			client.clone(),
			transaction_pool.clone(),
			prometheus_registry.as_ref(),
			telemetry.as_ref().map(|x| x.handle()),
		);

		let commands_stream: Box<dyn Stream<Item = EngineCommand<H256>> + Send + Sync + Unpin> =
			match sealing {
				cli_opt::Sealing::Instant => {
					Box::new(
						// This bit cribbed from the implementation of instant seal.
						transaction_pool
							.pool()
							.validated_pool()
							.import_notification_stream()
							.map(|_| EngineCommand::SealNewBlock {
								create_empty: false,
								finalize: false,
								parent_hash: None,
								sender: None,
							}),
					)
				}
				cli_opt::Sealing::Manual => {
					let (sink, stream) = futures::channel::mpsc::channel(1000);
					// Keep a reference to the other end of the channel. It goes to the RPC.
					command_sink = Some(sink);
					Box::new(stream)
				}
				cli_opt::Sealing::Interval(millis) => Box::new(StreamExt::map(
					Timer::interval(Duration::from_millis(millis)),
					|_| EngineCommand::SealNewBlock {
						create_empty: true,
						finalize: false,
						parent_hash: None,
						sender: None,
					},
				)),
			};

		let select_chain = maybe_select_chain.expect(
			"`new_partial` builds a `LongestChainRule` when building dev service.\
				We specified the dev service when calling `new_partial`.\
				Therefore, a `LongestChainRule` is present. qed.",
		);

		let client_set_aside_for_cidp = client.clone();

		task_manager.spawn_essential_handle().spawn_blocking(
			"authorship_task",
			run_manual_seal(ManualSealParams {
				block_import,
				env,
				client: client.clone(),
				pool: transaction_pool.clone(),
				commands_stream,
				select_chain,
				consensus_data_provider: None,
				create_inherent_data_providers: move |block: H256, ()| {
					let current_para_block = client_set_aside_for_cidp
						.number(block)
						.expect("Header lookup should succeed")
						.expect("Header passed in as parent should be present in backend.");
					let author_id = author_id.clone();

					async move {
						let time = sp_timestamp::InherentDataProvider::from_system_time();

						let mocked_parachain = MockValidationDataInherentDataProvider {
							current_para_block,
							relay_offset: 1000,
							relay_blocks_per_para_block: 2,
						};

						let author = nimbus_primitives::InherentDataProvider::<NimbusId>(author_id);

						Ok((time, mocked_parachain, author))
					}
				},
			}),
		);
	}

	rpc::spawn_essential_tasks(rpc::SpawnTasksParams {
		task_manager: &task_manager,
		client: client.clone(),
		substrate_backend: backend.clone(),
		frontier_backend: frontier_backend.clone(),
		pending_transactions: pending_transactions.clone(),
		filter_pool: filter_pool.clone(),
	});
<<<<<<< HEAD
	let ethapi_cmd = rpc_config.ethapi.clone();
	let tracing_requesters =
		if ethapi_cmd.contains(&EthApiCmd::Debug) || ethapi_cmd.contains(&EthApiCmd::Trace) {
			rpc::tracing::spawn_tracing_tasks(
				&rpc_config,
				rpc::SpawnTasksParams {
					task_manager: &task_manager,
					client: client.clone(),
					substrate_backend: backend.clone(),
					frontier_backend: frontier_backend.clone(),
					pending_transactions: pending_transactions.clone(),
					filter_pool: filter_pool.clone(),
				},
			)
		} else {
			rpc::tracing::RpcRequesters {
				debug: None,
				trace: None,
			}
		};
=======

	#[cfg(feature = "evm-tracing")]
	let tracing_requesters = rpc::tracing::spawn_tracing_tasks(
		&rpc_config,
		rpc::SpawnTasksParams {
			task_manager: &task_manager,
			client: client.clone(),
			substrate_backend: backend.clone(),
			frontier_backend: frontier_backend.clone(),
			pending_transactions: pending_transactions.clone(),
			filter_pool: filter_pool.clone(),
		},
	);
>>>>>>> b6eaf68b

	let rpc_extensions_builder = {
		let client = client.clone();
		let pool = transaction_pool.clone();
		let backend = backend.clone();
		let network = network.clone();
		let pending = pending_transactions;
		let ethapi_cmd = ethapi_cmd.clone();
		let max_past_logs = rpc_config.max_past_logs;

		let is_moonbeam = config.chain_spec.is_moonbeam();
		let is_moonriver = config.chain_spec.is_moonriver();

		Box::new(move |deny_unsafe, _| {
			let transaction_converter: TransactionConverters = if is_moonbeam {
				TransactionConverters::moonbeam()
			} else if is_moonriver {
				TransactionConverters::moonriver()
			} else {
				TransactionConverters::moonbase()
			};

			let deps = rpc::FullDeps {
				client: client.clone(),
				pool: pool.clone(),
				graph: pool.pool().clone(),
				deny_unsafe,
				is_authority: collator,
				network: network.clone(),
				pending_transactions: pending.clone(),
				filter_pool: filter_pool.clone(),
				ethapi_cmd: ethapi_cmd.clone(),
				command_sink: command_sink.clone(),
				frontier_backend: frontier_backend.clone(),
				backend: backend.clone(),
				max_past_logs,
				transaction_converter,
			};
			#[allow(unused_mut)]
			let mut io = rpc::create_full(deps, subscription_task_executor.clone());
<<<<<<< HEAD
			if ethapi_cmd.contains(&EthApiCmd::Debug) || ethapi_cmd.contains(&EthApiCmd::Trace) {
				rpc::tracing::extend_with_tracing(
					client.clone(),
					tracing_requesters.clone(),
					rpc_config.ethapi_trace_max_count,
					&mut io,
				);
			}
=======
			#[cfg(feature = "evm-tracing")]
			rpc::tracing::extend_with_tracing(
				client.clone(),
				tracing_requesters.clone(),
				rpc_config.ethapi_trace_max_count,
				&mut io,
			);
>>>>>>> b6eaf68b
			Ok(io)
		})
	};

	let _rpc_handlers = sc_service::spawn_tasks(sc_service::SpawnTasksParams {
		network,
		client,
		keystore: keystore_container.sync_keystore(),
		task_manager: &mut task_manager,
		transaction_pool,
		rpc_extensions_builder,
		on_demand: None,
		remote_blockchain: None,
		backend,
		system_rpc_tx,
		config,
		telemetry: None,
	})?;

	log::info!("Development Service Ready");

	network_starter.start_network();
	Ok(task_manager)
}<|MERGE_RESOLUTION|>--- conflicted
+++ resolved
@@ -495,7 +495,6 @@
 		filter_pool: filter_pool.clone(),
 	});
 
-<<<<<<< HEAD
 	let ethapi_cmd = rpc_config.ethapi.clone();
 	let tracing_requesters =
 		if ethapi_cmd.contains(&EthApiCmd::Debug) || ethapi_cmd.contains(&EthApiCmd::Trace) {
@@ -516,20 +515,6 @@
 				trace: None,
 			}
 		};
-=======
-	#[cfg(feature = "evm-tracing")]
-	let tracing_requesters = rpc::tracing::spawn_tracing_tasks(
-		&rpc_config,
-		rpc::SpawnTasksParams {
-			task_manager: &task_manager,
-			client: client.clone(),
-			substrate_backend: backend.clone(),
-			frontier_backend: frontier_backend.clone(),
-			pending_transactions: pending_transactions.clone(),
-			filter_pool: filter_pool.clone(),
-		},
-	);
->>>>>>> b6eaf68b
 
 	let rpc_extensions_builder = {
 		let client = client.clone();
@@ -572,7 +557,6 @@
 			};
 			#[allow(unused_mut)]
 			let mut io = rpc::create_full(deps, subscription_task_executor.clone());
-<<<<<<< HEAD
 			if ethapi_cmd.contains(&EthApiCmd::Debug) || ethapi_cmd.contains(&EthApiCmd::Trace) {
 				rpc::tracing::extend_with_tracing(
 					client.clone(),
@@ -581,15 +565,6 @@
 					&mut io,
 				);
 			}
-=======
-			#[cfg(feature = "evm-tracing")]
-			rpc::tracing::extend_with_tracing(
-				client.clone(),
-				tracing_requesters.clone(),
-				rpc_config.ethapi_trace_max_count,
-				&mut io,
-			);
->>>>>>> b6eaf68b
 			Ok(io)
 		})
 	};
@@ -879,7 +854,6 @@
 		pending_transactions: pending_transactions.clone(),
 		filter_pool: filter_pool.clone(),
 	});
-<<<<<<< HEAD
 	let ethapi_cmd = rpc_config.ethapi.clone();
 	let tracing_requesters =
 		if ethapi_cmd.contains(&EthApiCmd::Debug) || ethapi_cmd.contains(&EthApiCmd::Trace) {
@@ -900,21 +874,6 @@
 				trace: None,
 			}
 		};
-=======
-
-	#[cfg(feature = "evm-tracing")]
-	let tracing_requesters = rpc::tracing::spawn_tracing_tasks(
-		&rpc_config,
-		rpc::SpawnTasksParams {
-			task_manager: &task_manager,
-			client: client.clone(),
-			substrate_backend: backend.clone(),
-			frontier_backend: frontier_backend.clone(),
-			pending_transactions: pending_transactions.clone(),
-			filter_pool: filter_pool.clone(),
-		},
-	);
->>>>>>> b6eaf68b
 
 	let rpc_extensions_builder = {
 		let client = client.clone();
@@ -955,7 +914,6 @@
 			};
 			#[allow(unused_mut)]
 			let mut io = rpc::create_full(deps, subscription_task_executor.clone());
-<<<<<<< HEAD
 			if ethapi_cmd.contains(&EthApiCmd::Debug) || ethapi_cmd.contains(&EthApiCmd::Trace) {
 				rpc::tracing::extend_with_tracing(
 					client.clone(),
@@ -964,15 +922,6 @@
 					&mut io,
 				);
 			}
-=======
-			#[cfg(feature = "evm-tracing")]
-			rpc::tracing::extend_with_tracing(
-				client.clone(),
-				tracing_requesters.clone(),
-				rpc_config.ethapi_trace_max_count,
-				&mut io,
-			);
->>>>>>> b6eaf68b
 			Ok(io)
 		})
 	};
