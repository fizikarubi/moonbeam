--- conflicted
+++ resolved
@@ -550,11 +550,7 @@
 		task_manager.spawn_handle(),
 		overrides.clone(),
 		rpc_config.eth_log_block_cache as u64,
-<<<<<<< HEAD
-		rpc_config.eth_log_block_cache as u64,
-=======
 		rpc_config.eth_statuses_cache as u64,
->>>>>>> a3e17f05
 		prometheus_registry.clone(),
 	));
 
@@ -967,11 +963,7 @@
 		task_manager.spawn_handle(),
 		overrides.clone(),
 		rpc_config.eth_log_block_cache as u64,
-<<<<<<< HEAD
-		rpc_config.eth_log_block_cache as u64,
-=======
 		rpc_config.eth_statuses_cache as u64,
->>>>>>> a3e17f05
 		prometheus_registry,
 	));
 
