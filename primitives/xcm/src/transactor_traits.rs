// Copyright 2019-2022 PureStake Inc.
// This file is part of Moonbeam.

// Moonbeam is free software: you can redistribute it and/or modify
// it under the terms of the GNU General Public License as published by
// the Free Software Foundation, either version 3 of the License, or
// (at your option) any later version.

// Moonbeam is distributed in the hope that it will be useful,
// but WITHOUT ANY WARRANTY; without even the implied warranty of
// MERCHANTABILITY or FITNESS FOR A PARTICULAR PURPOSE.  See the
// GNU General Public License for more details.

// You should have received a copy of the GNU General Public License

<<<<<<< HEAD
use cumulus_primitives_core::{
	relay_chain::{self, v2::HrmpChannelId},
	ParaId,
};
=======
use cumulus_primitives_core::{relay_chain::HrmpChannelId, ParaId};
>>>>>>> 752ed6ea
use sp_std::vec::Vec;
use xcm::latest::{Error as XcmError, MultiLocation};

// The utility calls that need to be implemented as part of
// using a derivative account from a certain account
#[derive(Debug, PartialEq, Eq)]
pub enum UtilityAvailableCalls {
	AsDerivative(u16, Vec<u8>),
}

// The hrmp calls that need to be implemented as part of
// HRMP management process
#[derive(Debug, PartialEq, Eq)]
pub enum HrmpAvailableCalls {
	InitOpenChannel(ParaId, u32, u32),
	AcceptOpenChannel(ParaId),
	CloseChannel(HrmpChannelId),
	CancelOpenRequest(HrmpChannelId, u32),
}

// Trait that the ensures we can encode a call with utility functions.
// With this trait we ensure that the user cannot control entirely the call
// to be performed in the destination chain. It only can control the call inside
// the as_derivative extrinsic, and thus, this call can only be dispatched from the
// derivative account
pub trait UtilityEncodeCall {
	fn encode_call(self, call: UtilityAvailableCalls) -> Vec<u8>;
}

// Trait that the ensures we can encode a call with hrmp functions.
// With this trait we ensure that the user cannot control entirely the call.
// to be performed in the destination chain.
pub trait HrmpEncodeCall {
	fn hrmp_encode_call(call: HrmpAvailableCalls) -> Result<Vec<u8>, XcmError>;
}

impl HrmpEncodeCall for () {
	fn hrmp_encode_call(_call: HrmpAvailableCalls) -> Result<Vec<u8>, XcmError> {
		Err(XcmError::Unimplemented)
	}
}

// Trait to ensure we can retrieve the destination if a given type
// It must implement UtilityEncodeCall
pub trait XcmTransact: UtilityEncodeCall {
	/// Encode call from the relay.
	fn destination(self) -> MultiLocation;
}

pub enum AvailableStakeCalls {
	Bond(
		relay_chain::AccountId,
		relay_chain::Balance,
		pallet_staking::RewardDestination<relay_chain::AccountId>,
	),
	BondExtra(relay_chain::Balance),
	Unbond(relay_chain::Balance),
	WithdrawUnbonded(u32),
	Validate(pallet_staking::ValidatorPrefs),
	Nominate(Vec<relay_chain::AccountId>),
	Chill,
	SetPayee(pallet_staking::RewardDestination<relay_chain::AccountId>),
	SetController(relay_chain::AccountId),
	Rebond(relay_chain::Balance),
}

pub trait StakeEncodeCall {
	/// Encode call from the relay.
	fn encode_call(call: AvailableStakeCalls) -> Vec<u8>;
}<|MERGE_RESOLUTION|>--- conflicted
+++ resolved
@@ -13,14 +13,10 @@
 
 // You should have received a copy of the GNU General Public License
 
-<<<<<<< HEAD
 use cumulus_primitives_core::{
 	relay_chain::{self, v2::HrmpChannelId},
 	ParaId,
 };
-=======
-use cumulus_primitives_core::{relay_chain::HrmpChannelId, ParaId};
->>>>>>> 752ed6ea
 use sp_std::vec::Vec;
 use xcm::latest::{Error as XcmError, MultiLocation};
 
