--- conflicted
+++ resolved
@@ -333,11 +333,7 @@
                 "parachain::collation_generation=trace,parachain::filtering=trace",
               "--unsafe-rpc-external",
               "--execution=wasm",
-<<<<<<< HEAD
-              "--pruning=archive",
-=======
               "--state-pruning=archive",
->>>>>>> 85771c62
               "--wasm-execution=interpreted-i-know-what-i-do",
               "--no-hardware-benchmarks",
               "--no-prometheus",
@@ -346,11 +342,7 @@
               "--trie-cache-size=0", //prevents huge genesis out of memory
               "--",
               "--execution=wasm",
-<<<<<<< HEAD
-              "--pruning=archive",
-=======
               "--state-pruning=archive",
->>>>>>> 85771c62
               "--wasm-execution=interpreted-i-know-what-i-do",
               "--no-hardware-benchmarks",
               "--no-mdns",
