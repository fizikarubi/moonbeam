import tcpPortUsed from "tcp-port-used";
import path from "path";
import fs from "fs";
import child_process from "child_process";
import { killAll, run } from "polkadot-launch";
import {
  BINARY_PATH,
  DISPLAY_LOG,
  OVERRIDE_RUNTIME_PATH,
  RELAY_BINARY_PATH,
  RELAY_CHAIN_NODE_NAMES,
} from "./constants";
const debug = require("debug")("test:para-node");

const PORT_PREFIX = process.env.PORT_PREFIX && parseInt(process.env.PORT_PREFIX);
const NODE_KEYS: { key: string; id: string }[] = [
  {
    key: "0x0000000000000000000000000000000000000000000000000000000000000000",
    id: "12D3KooWDpJ7As7BWAwRMfu1VU2WCqNjvq387JEYKDBj4kx6nXTN",
  },
  {
    key: "0x1111111111111111111111111111111111111111111111111111111111111111",
    id: "12D3KooWPqT2nMDSiXUSx5D7fasaxhxKigVhcqfkKqrLghCq9jxz",
  },
  {
    key: "0x2222222222222222222222222222222222222222222222222222222222222222",
    id: "12D3KooWLdJAwPtyQ5RFnr9wGXsQzpf3P2SeqFbYkqbfVehLu4Ns",
  },
  {
    key: "0x3333333333333333333333333333333333333333333333333333333333333333",
    id: "12D3KooWBRFW3HkJCLKSWb4yG6iWRBpgNjbM4FFvNsL5T5JKTqrd",
  },
  {
    key: "0x4444444444444444444444444444444444444444444444444444444444444444",
    id: "12D3KooWQJzxKtEUvbt9BZ1uJyAMw2WSEQSShp4my4c3iikhW8Cf",
  },
  {
    key: "0x5555555555555555555555555555555555555555555555555555555555555555",
    id: "12D3KooWPBFzpNemfrwjMSTSENKAC6cDHxE2RXojcMJRwMtitDms",
  },
];

export async function findAvailablePorts(parachainCount: number = 1) {
  // 2 nodes per prachain, and as many relaychain nodes
  const relayCount = parachainCount + 1;
  const paraNodeCount = parachainCount * 2; // 2 nodes each;
  const paraEmbeddedNodeCount = paraNodeCount; // 2 nodes each;
  const nodeCount = relayCount + paraNodeCount + paraEmbeddedNodeCount;
  const portCount = nodeCount * 3;

  if (PORT_PREFIX) {
    return [
      ...new Array(relayCount).fill(0).map((_, index) => ({
        p2pPort: PORT_PREFIX * 1000 + 10 * index,
        rpcPort: PORT_PREFIX * 1000 + 10 * index + 1,
        wsPort: PORT_PREFIX * 1000 + 10 * index + 2,
      })),
      ...new Array(paraNodeCount + paraEmbeddedNodeCount).fill(0).map((_, index) => ({
        p2pPort: PORT_PREFIX * 1000 + 100 + 10 * index,
        rpcPort: PORT_PREFIX * 1000 + 100 + 10 * index + 1,
        wsPort: PORT_PREFIX * 1000 + 100 + 10 * index + 2,
      })),
    ];
  }
  const availablePorts = await Promise.all(
    new Array(portCount).fill(0).map(async (_, index) => {
      let selectedPort = 0;
      let endingPort = 65535;
      const portDistance: number = Math.floor((endingPort - 1024) / portCount);
      let port = 1024 + index * portDistance + (process.pid % portDistance);
      while (!selectedPort && port < endingPort) {
        try {
          const inUse = await tcpPortUsed.check(port, "127.0.0.1");
          if (!inUse) {
            selectedPort = port;
          }
        } catch (e) {
          console.log("caught err ", e);
        }
        port++;
      }
      if (!selectedPort) {
        throw new Error(`No available port`);
      }
      return selectedPort;
    })
  );

  return new Array(nodeCount).fill(0).map((_, index) => ({
    p2pPort: availablePorts[index * 3 + 0],
    rpcPort: availablePorts[index * 3 + 1],
    wsPort: availablePorts[index * 3 + 2],
  }));
}

// Stores if the node has already started.
// It is used when a test file contains multiple describeDevMoonbeam. Those are
// executed within the same PID and so would generate a race condition if started
// at the same time.
let nodeStarted = false;

export type ParaRuntimeOpt = {
  chain: "moonbase-local" | "moonriver-local" | "moonbeam-local";
  // specify the version of the runtime using tag. Ex: "runtime-1103"
  // "local" uses
  // target/release/wbuild/<runtime>-runtime/<runtime>_runtime.compact.compressed.wasm
  runtime?: "local" | string;
};

export type ParaSpecOpt = {
  // specify the file to use to start the chain
  spec: string;
};

export type ParaTestOptions = {
  parachain: (ParaRuntimeOpt | ParaSpecOpt) & {
    // specify the version of the binary using tag. Ex: "v0.18.1"
    // "local" uses target/release/moonbeam binary
    binary?: "local" | string;
  };
  paraId?: number;
  relaychain?: {
    chain?: "rococo-local" | "westend-local" | "kusama-local" | "polkadot-local";
    // specify the version of the binary using tag. Ex: "v0.9.13"
    // "local" uses target/release/polkadot binary
    binary?: "local" | string;
  };
  numberOfParachains?: number;
};
export interface ParachainPorts {
  parachainId: number;
  ports: NodePorts[];
}

export interface NodePorts {
  p2pPort: number;
  rpcPort: number;
  wsPort: number;
}

const RUNTIME_DIRECTORY = process.env.RUNTIME_DIRECTORY || "runtimes";
const BINARY_DIRECTORY = process.env.BINARY_DIRECTORY || "binaries";
const SPECS_DIRECTORY = process.env.SPECS_DIRECTORY || "specs";

// Downloads the runtime and return the filepath
export async function getRuntimeWasm(
  runtimeName: "moonbase" | "moonriver" | "moonbeam",
  runtimeTag: "local" | string
): Promise<string> {
  const runtimePath = path.join(RUNTIME_DIRECTORY, `${runtimeName}-${runtimeTag}.wasm`);

  if (!fs.existsSync(RUNTIME_DIRECTORY)) {
    fs.mkdirSync(RUNTIME_DIRECTORY, { recursive: true });
  }

  if (runtimeTag == "local") {
    const builtRuntimePath = path.join(
      OVERRIDE_RUNTIME_PATH || `../target/release/wbuild/${runtimeName}-runtime/`,
      `${runtimeName}_runtime.compact.compressed.wasm`
    );

    const code = fs.readFileSync(builtRuntimePath);
    fs.writeFileSync(runtimePath, `0x${code.toString("hex")}`);
  } else if (!fs.existsSync(runtimePath)) {
    console.log(`     Missing ${runtimePath} locally, downloading it...`);
    child_process.execSync(
      `mkdir -p ${path.dirname(runtimePath)} && ` +
        `wget -q https://github.com/PureStake/moonbeam/releases/` +
        `download/${runtimeTag}/${runtimeName}-${runtimeTag}.wasm ` +
        `-O ${runtimePath}.bin`
    );
    const code = fs.readFileSync(`${runtimePath}.bin`);
    fs.writeFileSync(runtimePath, `0x${code.toString("hex")}`);
    console.log(`${runtimePath} downloaded !`);
  }
  return runtimePath;
}

export async function getGithubReleaseBinary(url: string, binaryPath: string): Promise<string> {
  if (!fs.existsSync(binaryPath)) {
    console.log(`     Missing ${binaryPath} locally, downloading it...`);
    child_process.execSync(
      `mkdir -p ${path.dirname(binaryPath)} &&` +
        ` wget -q ${url}` +
        ` -O ${binaryPath} &&` +
        ` chmod u+x ${binaryPath}`
    );
    console.log(`${binaryPath} downloaded !`);
  }
  return binaryPath;
}

// Downloads the binary and return the filepath
export async function getMoonbeamReleaseBinary(binaryTag: string): Promise<string> {
  const binaryPath = path.join(BINARY_DIRECTORY, `moonbeam-${binaryTag}`);
  return getGithubReleaseBinary(
    `https://github.com/PureStake/moonbeam/releases/download/${binaryTag}/moonbeam`,
    binaryPath
  );
}
export async function getPolkadotReleaseBinary(binaryTag: string): Promise<string> {
  const binaryPath = path.join(BINARY_DIRECTORY, `polkadot-${binaryTag}`);
  return getGithubReleaseBinary(
    `https://github.com/paritytech/polkadot/releases/download/${binaryTag}/polkadot`,
    binaryPath
  );
}

export async function getMoonbeamDockerBinary(binaryTag: string): Promise<string> {
  const sha = child_process.execSync(`git rev-list -1 ${binaryTag}`);
  if (!sha) {
    console.error(`Invalid runtime tag ${binaryTag}`);
    return;
  }
  const sha8 = sha.slice(0, 8);

  const binaryPath = path.join(BINARY_DIRECTORY, `moonbeam-${sha8}`);
  if (!fs.existsSync(binaryPath)) {
    if (process.platform != "linux") {
      console.error(`docker binaries are only supported on linux.`);
      process.exit(1);
    }
    const dockerImage = `purestake/moonbeam:sha-${sha8}`;

    console.log(`     Missing ${binaryPath} locally, downloading it...`);
    child_process.execSync(`mkdir -p ${path.dirname(binaryPath)} && \
        docker create --pull always --name moonbeam-tmp ${dockerImage} && \
        docker cp moonbeam-tmp:/moonbeam/moonbeam ${binaryPath} && \
        docker rm moonbeam-tmp`);
    console.log(`${binaryPath} downloaded !`);
  }
  return binaryPath;
}

export async function getRawSpecsFromTag(
  runtimeName: "moonbase" | "moonriver" | "moonbeam",
  tag: string
) {
  const specPath = path.join(SPECS_DIRECTORY, `${runtimeName}-${tag}-raw-specs.json`);
  if (!fs.existsSync(specPath)) {
    const binaryPath = await getMoonbeamDockerBinary(tag);

    child_process.execSync(
      `mkdir -p ${path.dirname(specPath)} && ` +
        `${binaryPath} build-spec --chain moonbase-local ` +
        `--raw --disable-default-bootnode > ${specPath}`
    );
  }
  return specPath;
}

export async function generateRawSpecs(
  binaryPath: string,
  runtimeName: "moonbase-local" | "moonriver-local" | "moonbeam-local"
) {
  const specPath = path.join(SPECS_DIRECTORY, `${runtimeName}-raw-specs.json`);
  if (!fs.existsSync(specPath)) {
    child_process.execSync(
      `mkdir -p ${path.dirname(specPath)} && ` +
        `${binaryPath} build-spec --chain moonbase-local ` +
        `--raw --disable-default-bootnode > ${specPath}`
    );
  }
  return specPath;
}

// log listeners to kill at the end;
const logListener = [];

// This will start a parachain node, only 1 at a time (check every 100ms).
// This will prevent race condition on the findAvailablePorts which uses the PID of the process
// Returns ports for the 3rd parachain node
export async function startParachainNodes(options: ParaTestOptions): Promise<{
  relayPorts: NodePorts[];
  paraPorts: ParachainPorts[];
}> {
  while (nodeStarted) {
    // Wait 100ms to see if the node is free
    await new Promise((resolve) => {
      setTimeout(resolve, 100);
    });
  }
  // For now we only support one, two or three parachains
  const numberOfParachains = [1, 2, 3].includes(options.numberOfParachains)
    ? options.numberOfParachains
    : 1;
  const parachainArray = new Array(numberOfParachains).fill(0);
  nodeStarted = true;
  // Each node will have 3 ports.
  // 2 parachains nodes per parachain.
  // 2 ports set (para + relay) per parachain node.
  // n+1 relay node.
  // So numberOfPorts =  3 * 2 * 2 * parachainCount
  const ports = await findAvailablePorts(numberOfParachains);

  //Build hrmpChannels, all connected to first parachain
  const hrmpChannels = [];
  new Array(numberOfParachains - 1).fill(0).forEach((_, i) => {
    hrmpChannels.push({
      sender: 1000,
      recipient: 1000 * (i + 2),
      maxCapacity: 8,
      maxMessageSize: 512,
    });
    hrmpChannels.push({
      sender: 1000 * (i + 2),
      recipient: 1000,
      maxCapacity: 8,
      maxMessageSize: 512,
    });
  });

  const paraBinary =
    !options.parachain.binary || options.parachain.binary == "local"
      ? BINARY_PATH
      : await getMoonbeamReleaseBinary(options.parachain.binary);
  const paraSpecs =
    "spec" in options.parachain
      ? options.parachain.spec
      : !("runtime" in options.parachain) || options.parachain.runtime == "local"
      ? await generateRawSpecs(paraBinary, options.parachain.chain || "moonbase-local")
      : await getRawSpecsFromTag(
          (options.parachain.chain || "moonbase-local").split("-")[0] as any,
          options.parachain.runtime
        );

  const relayChain = options.relaychain?.chain || "rococo-local";
  const relayBinary =
    !options?.relaychain?.binary || options?.relaychain?.binary == "local"
      ? RELAY_BINARY_PATH
      : await getPolkadotReleaseBinary(options.relaychain.binary);

  const RELAY_GENESIS_PER_VERSION = {
    "v0.9.13": {
      runtime: {
        runtime_genesis_config: {
          configuration: {
            config: {
              validation_upgrade_frequency: 2,
              validation_upgrade_delay: 30,
              validation_upgrade_cooldown: 30,
            },
          },
        },
      },
    },
    "v0.9.16": {
      runtime: {
        runtime_genesis_config: {
          configuration: {
            config: {
              validation_upgrade_delay: 30,
              validation_upgrade_cooldown: 30,
            },
          },
        },
      },
    },
  };
  const genesis = RELAY_GENESIS_PER_VERSION[options?.relaychain?.binary] || {};
  // Build launchConfig
  const launchConfig = {
    relaychain: {
      bin: relayBinary,
      chain: relayChain,
      nodes: new Array(numberOfParachains + 1).fill(0).map((_, i) => {
        return {
          nodeKey: NODE_KEYS[2 + i].key,
          name: RELAY_CHAIN_NODE_NAMES[i],
          port: ports[i].p2pPort,
          rpcPort: ports[i].rpcPort,
          wsPort: ports[i].wsPort,
<<<<<<< HEAD
          flags: [
            "--log=parachain::candidate-backing=trace,parachain::candidate-selection=trace," +
              "parachain::pvf=trace,parachain::collator-protocol=trace," +
              "parachain::provisioner=trace",
          ],
=======
          flags: ["--wasm-execution=interpreted-i-know-what-i-do"],
>>>>>>> 248ae43d
        };
      }),
      genesis,
    },
    parachains: parachainArray.map((_, i) => {
      return {
        id: options.paraId || 1000,
        bin: paraBinary,
        chain: paraSpecs,
        nodes: [
          {
            port: ports[i * 4 + numberOfParachains + 1].p2pPort,
            rpcPort: ports[i * 4 + numberOfParachains + 1].rpcPort,
            wsPort: ports[i * 4 + numberOfParachains + 1].wsPort,
            nodeKey: NODE_KEYS[i * 2 + numberOfParachains + 1].key,
            name: "alice",
            flags: [
              "--log=info,evm=trace,ethereum=trace,sc_basic_authorship=trace," +
                "cumulus-consensus=trace,cumulus-collator=trace,collator_protocol=trace," +
                "collation_generation=trace",
              "--unsafe-rpc-external",
              "--execution=wasm",
              "--wasm-execution=interpreted-i-know-what-i-do",
              "--no-prometheus",
              "--no-telemetry",
              "--force-authoring",
              "--rpc-cors=all",
              "--",
              "--execution=wasm",
              "--wasm-execution=interpreted-i-know-what-i-do",
              "--no-mdns",
              "--no-prometheus",
              "--no-telemetry",
              `--port=${ports[i * 4 + numberOfParachains + 2].p2pPort}`,
              `--rpc-port=${ports[i * 4 + numberOfParachains + 2].rpcPort}`,
              `--ws-port=${ports[i * 4 + numberOfParachains + 2].wsPort}`,
            ],
          },
          {
            port: ports[i * 4 + numberOfParachains + 3].p2pPort,
            rpcPort: ports[i * 4 + numberOfParachains + 3].rpcPort,
            wsPort: ports[i * 4 + numberOfParachains + 3].wsPort,
            nodeKey: NODE_KEYS[i * 2 + numberOfParachains + 3].key,
            name: "bob",
            flags: [
              "--log=info,rpc=debug,evm=trace,ethereum=trace,sc_basic_authorship=trace," +
                "cumulus-consensus=trace,cumulus-collator=trace,collator_protocol=trace," +
                "collation_generation=trace",
              "--unsafe-rpc-external",
              "--execution=wasm",
              "--wasm-execution=interpreted-i-know-what-i-do",
              "--no-prometheus",
              "--no-telemetry",
              "--rpc-cors=all",
              "--",
              "--execution=wasm",
              "--wasm-execution=interpreted-i-know-what-i-do",
              "--no-mdns",
              "--no-prometheus",
              "--no-telemetry",
              `--port=${ports[i * 4 + numberOfParachains + 4].p2pPort}`,
              `--rpc-port=${ports[i * 4 + numberOfParachains + 4].rpcPort}`,
              `--ws-port=${ports[i * 4 + numberOfParachains + 4].wsPort}`,
            ],
          },
        ],
      };
    }),
    simpleParachains: [],
    hrmpChannels: hrmpChannels,
    finalization: true,
  };
  console.log(`Using`, JSON.stringify(launchConfig, null, 2));

  const onProcessExit = function () {
    killAll();
  };
  const onProcessInterrupt = function () {
    process.exit(2);
  };

  process.once("exit", onProcessExit);
  process.once("SIGINT", onProcessInterrupt);

  const listenTo = async (filename: string, prepend: string) => {
    while (!fs.existsSync(filename)) {
      await new Promise((resolve) => setTimeout(resolve, 100));
    }
    const tailProcess = child_process.spawn("tail", ["-f", filename]);
    tailProcess.stdout.on("data", function (data) {
      console.log(`${prepend} ${data.toString().trim()}`);
    });
    logListener.push(tailProcess);
  };
  const runPromise = run("", launchConfig);
  if (DISPLAY_LOG) {
    new Array(numberOfParachains + 1).fill(0).forEach(async (_, i) => {
      listenTo(`${RELAY_CHAIN_NODE_NAMES[i]}.log`, `relay-${i}`);
    });
    parachainArray.forEach(async (_, i) => {
      const filenameNode1 = `${ports[i * 4 + numberOfParachains + 1].wsPort}.log`;
      listenTo(filenameNode1, `para-${i}-0`);
      const filenameNode2 = `${ports[i * 4 + numberOfParachains + 3].wsPort}.log`;
      listenTo(filenameNode2, `para-${i}-1`);
    });
  }

  let raceTimer;
  await Promise.race([
    runPromise,
    new Promise(
      (_, reject) =>
        (raceTimer = setTimeout(
          () => reject(new Error("timeout")),
          "spec" in options.parachain ? 3600000 : 60000
        ))
    ),
  ]);
  clearTimeout(raceTimer);

  return {
    relayPorts: new Array(numberOfParachains + 1).fill(0).map((_, i) => {
      return {
        p2pPort: ports[i].p2pPort,
        rpcPort: ports[i].rpcPort,
        wsPort: ports[i].wsPort,
      };
    }),

    paraPorts: parachainArray.map((_, i) => {
      return {
        parachainId: 1000 * (i + 1),
        ports: [
          {
            p2pPort: ports[i * 4 + numberOfParachains + 1].p2pPort,
            rpcPort: ports[i * 4 + numberOfParachains + 1].rpcPort,
            wsPort: ports[i * 4 + numberOfParachains + 1].wsPort,
          },
          {
            p2pPort: ports[i * 4 + numberOfParachains + 3].p2pPort,
            rpcPort: ports[i * 4 + numberOfParachains + 3].rpcPort,
            wsPort: ports[i * 4 + numberOfParachains + 3].wsPort,
          },
        ],
      };
    }),
  };
}

export async function stopParachainNodes() {
  killAll();
  logListener.forEach((process) => {
    process.kill();
  });
  await new Promise((resolve) => {
    // TODO: improve, make killAll async https://github.com/paritytech/polkadot-launch/issues/139
    process.stdout.write("Waiting 5 seconds for processes to shut down...");
    setTimeout(resolve, 5000);
    nodeStarted = false;
    console.log(" done");
  });
}<|MERGE_RESOLUTION|>--- conflicted
+++ resolved
@@ -370,15 +370,12 @@
           port: ports[i].p2pPort,
           rpcPort: ports[i].rpcPort,
           wsPort: ports[i].wsPort,
-<<<<<<< HEAD
           flags: [
+            "--wasm-execution=interpreted-i-know-what-i-do",
             "--log=parachain::candidate-backing=trace,parachain::candidate-selection=trace," +
               "parachain::pvf=trace,parachain::collator-protocol=trace," +
               "parachain::provisioner=trace",
           ],
-=======
-          flags: ["--wasm-execution=interpreted-i-know-what-i-do"],
->>>>>>> 248ae43d
         };
       }),
       genesis,
