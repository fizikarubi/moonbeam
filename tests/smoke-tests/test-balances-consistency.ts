--- conflicted
+++ resolved
@@ -32,15 +32,12 @@
       await context.polkadotApi.rpc.chain.getBlockHash(atBlockNumber)
     );
     specVersion = (await apiAt.query.system.lastRuntimeUpgrade()).unwrap().specVersion.toNumber();
-<<<<<<< HEAD
-=======
 
     if (process.env.ACCOUNT_ID) {
       const userId = process.env.ACCOUNT_ID.toLowerCase();
       accounts[userId] = await apiAt.query.system.account(userId);
       return;
     }
->>>>>>> ce402282
 
     // loop over all system accounts
     while (true) {
@@ -83,11 +80,8 @@
       preimages,
       assets,
       assetsMetadata,
-<<<<<<< HEAD
-=======
       localAssets,
       localAssetsMetadata,
->>>>>>> ce402282
       localAssetDeposits,
       namedReserves,
     ] = await Promise.all([
@@ -103,15 +97,9 @@
       apiAt.query.democracy.preimages.entries(),
       apiAt.query.assets.asset.entries(),
       apiAt.query.assets.metadata.entries(),
-<<<<<<< HEAD
-      specVersion >= 1500
-        ? apiAt.query.assetManager.localAssetDeposit.entries()
-        : ([] as [StorageKey<[u128]>, Option<any>][]), // TODO fix any
-=======
       apiAt.query.localAssets.asset.entries(),
       apiAt.query.localAssets.metadata.entries(),
       apiAt.query.assetManager.localAssetDeposit.entries(),
->>>>>>> ce402282
       apiAt.query.balances.reserves.entries(),
     ]);
 
