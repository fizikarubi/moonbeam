{
  "name": "ts-tests",
  "version": "1.0.0",
  "description": "",
  "main": "index.js",
  "watch": {
    "build": {
      "patterns": [
        "../"
      ],
      "ignore": [
        "../tests",
        "../target",
        "../build"
      ],
      "extensions": "rs",
      "quiet": true,
      "inherit": true
    },
    "test": {
      "patterns": [
        "../target/release/moonbeam",
        "./tests/**"
      ],
      "extensions": "ts,html,scss",
      "quiet": true,
      "inherit": true,
      "runOnChangeOnly": true
    }
  },
  "scripts": {
    "test-with-logs": "mocha --printlogs -r ts-node/register 'tests/**/test-*.ts'",
    "pre-build-contracts": "ts-node ./pre-build-contracts.ts && npx prettier -w ./contracts/compiled/*.json",
    "test": "mocha --parallel -r ts-node/register 'tests/**/test-*.ts' -- -j 4",
    "test-seq": "mocha -r ts-node/register 'tests/**/test-*.ts'",
    "tracing-test": "ETHAPI_CMD='--ethapi=txpool,debug,trace' mocha --parallel -r ts-node/register 'tracing-tests/**/*.ts'",
    "para-test": "mocha -r ts-node/register 'para-tests/**/test-*.ts'",
    "para-test-single": "mocha -r ts-node/register 'para-tests-no-ci/test-xcm-para.ts'",
    "para-test-no-ci": "DEBUG=test:substrateEvents mocha -r ts-node/register 'para-tests-no-ci/**/test-*.ts'",
    "smoke-test": "mocha -r ts-node/register 'smoke-tests/**/test-*.ts'",
    "watch": "npm-watch",
    "build": "cargo build --release",
    "non-ci-test": "mocha -r ts-node/register 'non_ci_tests/**/test-*.ts'",
<<<<<<< HEAD
    "test-single": "mocha -r ts-node/register 'tests/test-pallet-evm-contract-call.ts'",
=======
    "test-single": "mocha -r ts-node/register 'tests/test-precompile/test-precompile-democracy.ts'",
>>>>>>> 8267ebe8
    "current-test": "mocha -r ts-node/register",
    "lint": "npx prettier --write --ignore-path .gitignore '**/*.(yml|js|ts|json)'",
    "clean": "rimraf *.log binaries/* runtimes/* specs/*"
  },
  "author": "",
  "license": "ISC",
  "dependencies": {
    "@moonbeam-network/api-augment": "^0.1502.0",
    "@polkadot/api": "^7.15.1",
    "@substrate/txwrapper-core": "^1.5.9",
    "@substrate/txwrapper-registry": "^1.5.9",
    "@substrate/txwrapper-substrate": "^1.5.9",
    "@types/chai": "^4.2.11",
    "@types/chai-as-promised": "^7.1.4",
    "@types/mocha": "^9.0.0",
    "chai": "^4.3.4",
    "chai-as-promised": "^7.1.1",
    "debug": "^4.3.2",
    "ethers": "^5.4.6",
    "mocha": "^9.1.3",
    "npm-watch": "^0.9.0",
    "polkadot-launch": "git+https://github.com/PureStake/polkadot-launch.git#crystalin-para-id",
    "rimraf": "^3.0.2",
    "solc": "^0.8.3",
    "tcp-port-used": "^1.0.2",
    "ts-node": "^10.2.1",
    "typescript": "^4.3.5",
    "web3": "^1.3.5"
  }
}<|MERGE_RESOLUTION|>--- conflicted
+++ resolved
@@ -41,11 +41,7 @@
     "watch": "npm-watch",
     "build": "cargo build --release",
     "non-ci-test": "mocha -r ts-node/register 'non_ci_tests/**/test-*.ts'",
-<<<<<<< HEAD
-    "test-single": "mocha -r ts-node/register 'tests/test-pallet-evm-contract-call.ts'",
-=======
     "test-single": "mocha -r ts-node/register 'tests/test-precompile/test-precompile-democracy.ts'",
->>>>>>> 8267ebe8
     "current-test": "mocha -r ts-node/register",
     "lint": "npx prettier --write --ignore-path .gitignore '**/*.(yml|js|ts|json)'",
     "clean": "rimraf *.log binaries/* runtimes/* specs/*"
