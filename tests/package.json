--- conflicted
+++ resolved
@@ -49,11 +49,7 @@
   "author": "",
   "license": "ISC",
   "dependencies": {
-<<<<<<< HEAD
-    "@moonbeam-network/api-augment": "0.0.1-beta.5",
-=======
     "@moonbeam-network/api-augment": "^0.1502.0",
->>>>>>> ce402282
     "@polkadot/api": "^7.15.1",
     "@substrate/txwrapper-core": "^1.5.9",
     "@substrate/txwrapper-registry": "^1.5.9",
