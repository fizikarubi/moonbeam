--- conflicted
+++ resolved
@@ -84,12 +84,7 @@
         PROPOSAL_AMOUNT
       )
     );
-<<<<<<< HEAD
-    await context.createBlock(context.polkadotApi.tx.democracy.second(0));
-=======
-    // TODO: Remove casting when democracy pallet updated
-    await context.createBlock((context.polkadotApi.tx.democracy as any).second(0, 1000));
->>>>>>> 3bdd08eb
+    await context.createBlock((context.polkadotApi.tx.democracy as any).second(0));
   });
 
   it("should succeed", async function () {
@@ -138,12 +133,7 @@
         PROPOSAL_AMOUNT
       )
     );
-<<<<<<< HEAD
-    await context.createBlock(context.polkadotApi.tx.democracy.second(0));
-=======
-    // TODO: Remove casting when democracy pallet updated
-    await context.createBlock((context.polkadotApi.tx.democracy as any).second(0, 1000));
->>>>>>> 3bdd08eb
+    await context.createBlock((context.polkadotApi.tx.democracy as any)..second(0));
   });
 
   it("should end-up in a valid referendum", async function () {
