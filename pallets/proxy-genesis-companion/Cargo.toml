[package]
name = "pallet-proxy-genesis-companion"
authors = [ "PureStake" ]
description = "A simple pallet that expands pallet-proxy with a genesis configuration"
edition = "2018"
version = "0.1.0"

[dependencies]
<<<<<<< HEAD
frame-support = { git = "https://github.com/purestake/substrate", branch = "moonbeam-polkadot-v0.9.13", default-features = false }
frame-system = { git = "https://github.com/purestake/substrate", branch = "moonbeam-polkadot-v0.9.13", default-features = false }
sp-runtime = { git = "https://github.com/purestake/substrate", branch = "moonbeam-polkadot-v0.9.13", default-features = false }
pallet-proxy = { git = "https://github.com/purestake/substrate", branch = "moonbeam-polkadot-v0.9.13", default-features = false }
=======
frame-support = { git = "https://github.com/purestake/substrate", branch = "moonbeam-polkadot-v0.9.12", default-features = false }
frame-system = { git = "https://github.com/purestake/substrate", branch = "moonbeam-polkadot-v0.9.12", default-features = false }
pallet-proxy = { git = "https://github.com/purestake/substrate", branch = "moonbeam-polkadot-v0.9.12", default-features = false }
>>>>>>> dfe363ba
parity-scale-codec = { version = "2.2", default-features = false }
scale-info = { version = "1.0", default-features = false, features = [ "derive" ] }
sp-runtime = { git = "https://github.com/purestake/substrate", branch = "moonbeam-polkadot-v0.9.12", default-features = false }

[dev-dependencies]
<<<<<<< HEAD
sp-io = { git = "https://github.com/purestake/substrate", branch = "moonbeam-polkadot-v0.9.13" }
sp-core = { git = "https://github.com/purestake/substrate", branch = "moonbeam-polkadot-v0.9.13" }
pallet-balances = { git = "https://github.com/purestake/substrate", branch = "moonbeam-polkadot-v0.9.13" }
=======
>>>>>>> dfe363ba
serde = "1.0.124"

pallet-balances = { git = "https://github.com/purestake/substrate", branch = "moonbeam-polkadot-v0.9.12" }
sp-core = { git = "https://github.com/purestake/substrate", branch = "moonbeam-polkadot-v0.9.12" }
sp-io = { git = "https://github.com/purestake/substrate", branch = "moonbeam-polkadot-v0.9.12" }

[features]
default = [ "std" ]
std = [
	"frame-support/std",
	"frame-system/std",
	"pallet-proxy/std",
	"scale-info/std",
	"sp-runtime/std",
]
try-runtime = [ "frame-support/try-runtime" ]<|MERGE_RESOLUTION|>--- conflicted
+++ resolved
@@ -6,32 +6,19 @@
 version = "0.1.0"
 
 [dependencies]
-<<<<<<< HEAD
 frame-support = { git = "https://github.com/purestake/substrate", branch = "moonbeam-polkadot-v0.9.13", default-features = false }
 frame-system = { git = "https://github.com/purestake/substrate", branch = "moonbeam-polkadot-v0.9.13", default-features = false }
-sp-runtime = { git = "https://github.com/purestake/substrate", branch = "moonbeam-polkadot-v0.9.13", default-features = false }
 pallet-proxy = { git = "https://github.com/purestake/substrate", branch = "moonbeam-polkadot-v0.9.13", default-features = false }
-=======
-frame-support = { git = "https://github.com/purestake/substrate", branch = "moonbeam-polkadot-v0.9.12", default-features = false }
-frame-system = { git = "https://github.com/purestake/substrate", branch = "moonbeam-polkadot-v0.9.12", default-features = false }
-pallet-proxy = { git = "https://github.com/purestake/substrate", branch = "moonbeam-polkadot-v0.9.12", default-features = false }
->>>>>>> dfe363ba
 parity-scale-codec = { version = "2.2", default-features = false }
 scale-info = { version = "1.0", default-features = false, features = [ "derive" ] }
-sp-runtime = { git = "https://github.com/purestake/substrate", branch = "moonbeam-polkadot-v0.9.12", default-features = false }
+sp-runtime = { git = "https://github.com/purestake/substrate", branch = "moonbeam-polkadot-v0.9.13", default-features = false }
 
 [dev-dependencies]
-<<<<<<< HEAD
-sp-io = { git = "https://github.com/purestake/substrate", branch = "moonbeam-polkadot-v0.9.13" }
-sp-core = { git = "https://github.com/purestake/substrate", branch = "moonbeam-polkadot-v0.9.13" }
-pallet-balances = { git = "https://github.com/purestake/substrate", branch = "moonbeam-polkadot-v0.9.13" }
-=======
->>>>>>> dfe363ba
 serde = "1.0.124"
 
-pallet-balances = { git = "https://github.com/purestake/substrate", branch = "moonbeam-polkadot-v0.9.12" }
-sp-core = { git = "https://github.com/purestake/substrate", branch = "moonbeam-polkadot-v0.9.12" }
-sp-io = { git = "https://github.com/purestake/substrate", branch = "moonbeam-polkadot-v0.9.12" }
+pallet-balances = { git = "https://github.com/purestake/substrate", branch = "moonbeam-polkadot-v0.9.13" }
+sp-core = { git = "https://github.com/purestake/substrate", branch = "moonbeam-polkadot-v0.9.13" }
+sp-io = { git = "https://github.com/purestake/substrate", branch = "moonbeam-polkadot-v0.9.13" }
 
 [features]
 default = [ "std" ]
