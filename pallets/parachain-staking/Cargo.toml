[package]
name = "pallet-parachain-staking"
authors = [ "PureStake" ]
description = "parachain staking pallet for collator selection and reward distribution"
edition = "2021"
version = "3.0.0"

[dependencies]
log = "0.4"
serde = { version = "1.0.101", optional = true }

# Substrate
frame-benchmarking = { git = "https://github.com/purestake/substrate", branch = "moonbeam-polkadot-v0.9.29", optional = true, default-features = false }
frame-support = { git = "https://github.com/purestake/substrate", branch = "moonbeam-polkadot-v0.9.29", default-features = false }
frame-system = { git = "https://github.com/purestake/substrate", branch = "moonbeam-polkadot-v0.9.29", default-features = false }
parity-scale-codec = { version = "3.0.0", default-features = false, features = [ "derive" ] }
scale-info = { version = "2.0", default-features = false, features = [ "derive" ] }
sp-runtime = { git = "https://github.com/purestake/substrate", branch = "moonbeam-polkadot-v0.9.29", default-features = false }
sp-std = { git = "https://github.com/purestake/substrate", branch = "moonbeam-polkadot-v0.9.29", default-features = false }
substrate-fixed = { git = "https://github.com/encointer/substrate-fixed", default-features = false }

# Nimbus
nimbus-primitives = { git = "https://github.com/purestake/nimbus", branch = "moonbeam-polkadot-v0.9.29", default-features = false }

[dev-dependencies]
<<<<<<< HEAD
pallet-balances = { git = "https://github.com/purestake/substrate", branch = "moonbeam-polkadot-v0.9.26" }
similar-asserts = "1.1.0"
sp-core = { git = "https://github.com/purestake/substrate", branch = "moonbeam-polkadot-v0.9.26" }
sp-io = { git = "https://github.com/purestake/substrate", branch = "moonbeam-polkadot-v0.9.26" }
=======
similar-asserts = "1.1.0"

pallet-balances = { git = "https://github.com/purestake/substrate", branch = "moonbeam-polkadot-v0.9.29" }
sp-core = { git = "https://github.com/purestake/substrate", branch = "moonbeam-polkadot-v0.9.29" }
sp-io = { git = "https://github.com/purestake/substrate", branch = "moonbeam-polkadot-v0.9.29" }
>>>>>>> 93698c5f

[features]
default = [ "std" ]
std = [
	"frame-benchmarking/std",
	"frame-support/std",
	"frame-system/std",
	"nimbus-primitives/std",
	"parity-scale-codec/std",
	"scale-info/std",
	"serde",
	"sp-runtime/std",
	"sp-std/std",
]
runtime-benchmarks = [ "frame-benchmarking" ]
try-runtime = [ "frame-support/try-runtime" ]<|MERGE_RESOLUTION|>--- conflicted
+++ resolved
@@ -23,18 +23,10 @@
 nimbus-primitives = { git = "https://github.com/purestake/nimbus", branch = "moonbeam-polkadot-v0.9.29", default-features = false }
 
 [dev-dependencies]
-<<<<<<< HEAD
-pallet-balances = { git = "https://github.com/purestake/substrate", branch = "moonbeam-polkadot-v0.9.26" }
+pallet-balances = { git = "https://github.com/purestake/substrate", branch = "moonbeam-polkadot-v0.9.29" }
 similar-asserts = "1.1.0"
-sp-core = { git = "https://github.com/purestake/substrate", branch = "moonbeam-polkadot-v0.9.26" }
-sp-io = { git = "https://github.com/purestake/substrate", branch = "moonbeam-polkadot-v0.9.26" }
-=======
-similar-asserts = "1.1.0"
-
-pallet-balances = { git = "https://github.com/purestake/substrate", branch = "moonbeam-polkadot-v0.9.29" }
 sp-core = { git = "https://github.com/purestake/substrate", branch = "moonbeam-polkadot-v0.9.29" }
 sp-io = { git = "https://github.com/purestake/substrate", branch = "moonbeam-polkadot-v0.9.29" }
->>>>>>> 93698c5f
 
 [features]
 default = [ "std" ]
