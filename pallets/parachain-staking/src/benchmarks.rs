--- conflicted
+++ resolved
@@ -384,14 +384,10 @@
 	}: _(RawOrigin::Signed(caller.clone()), more)
 	verify {
 		let expected_bond = more * 2u32.into();
-<<<<<<< HEAD
-		assert_eq!(Pallet::<T>::candidate_info(&caller).expect("must exist").bond, expected_bond);
-=======
 		assert_eq!(
 			Pallet::<T>::candidate_info(&caller).expect("candidate was created, qed").bond,
 			expected_bond,
 		);
->>>>>>> 93698c5f
 	}
 
 	schedule_candidate_bond_less {
@@ -436,11 +432,7 @@
 		)?;
 	} verify {
 		assert_eq!(
-<<<<<<< HEAD
-			Pallet::<T>::candidate_info(&caller).expect("must exist").bond,
-=======
 			Pallet::<T>::candidate_info(&caller).expect("candidate was created, qed").bond,
->>>>>>> 93698c5f
 			min_candidate_stk,
 		);
 	}
@@ -673,14 +665,10 @@
 	}: _(RawOrigin::Signed(caller.clone()), collator.clone(), bond)
 	verify {
 		let expected_bond = bond * 2u32.into();
-<<<<<<< HEAD
-		assert_eq!(Pallet::<T>::delegator_state(&caller).expect("must exist").total, expected_bond);
-=======
 		assert_eq!(
 			Pallet::<T>::delegator_state(&caller).expect("candidate was created, qed").total,
 			expected_bond,
 		);
->>>>>>> 93698c5f
 	}
 
 	schedule_delegator_bond_less {
@@ -779,14 +767,10 @@
 		)?;
 	} verify {
 		let expected = total - bond_less;
-<<<<<<< HEAD
-		assert_eq!(Pallet::<T>::delegator_state(&caller).expect("must exist").total, expected);
-=======
 		assert_eq!(
 			Pallet::<T>::delegator_state(&caller).expect("candidate was created, qed").total,
 			expected,
 		);
->>>>>>> 93698c5f
 	}
 
 	cancel_revoke_delegation {
